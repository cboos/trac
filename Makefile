# == Makefile for Trac related tasks
#
# Automating testing, l10n tasks, documentation generation, ... see HELP below
# ----------------------------------------------------------------------------
#
# Note about customization:
#
#   No changes to the present Makefile should be necessary,
#   configuration should take place in the Makefile.cfg file.
#
#   Copy Makefile.cfg.sample to Makefile.cfg and adapt it
#   to match your local environment.
#
# Note that this is a GNU Makefile, nmake and other abominations are
# not supported. On Windows, you can use it from a msys2 shell, like
# the one that comes part of https://git-for-windows.github.io.
#
# ============================================================================

define HELP

 The Trac Makefile is here to help automate development and
 maintenance tasks.

 Please use `make <target>' where <target> is one of:

  clean               delete all compiled files
  status              show which Python is used and other infos

  [python=...]        variable for selecting Python version
  [pythonopts=...]    variable containing extra options for the interpreter

 As there are many more tasks available, you can ask for specific help:

  help-code           tasks for checking the code style
  help-testing        tasks and configuration parameters for testing
  help-server         tasks and configuration for starting tracd
  help-l10n           tasks and configuration for L10N maintenance
  help-doc            tasks and configuration for preparing Trac documentation
  help-release        tasks and configuration for preparing a Trac release
  help-misc           several other tasks

  help-all            all the tasks at a glance...
endef
# `
export HELP

define HELP_CFG
 It looks like you don't have a Makefile.cfg file yet.
 You can get started by doing `cp Makefile.cfg.sample Makefile.cfg'
 and then adapt it to your environment.
endef
export HELP_CFG

# ============================================================================

# ----------------------------------------------------------------------------
#
# Main targets
#
# ----------------------------------------------------------------------------

.PHONY: all help help-all status clean clean-bytecode clean-mo

%.py : status
	$(PYTHON) setup.py -q test -s $(subst /,.,$(@:.py=)).test_suite $(testopts)

ifdef test
all: status
	$(PYTHON) setup.py -q test -s $(subst /,.,$(test:.py=)).test_suite $(testopts)
else
all: help
endif

help: Makefile.cfg
	@echo "$$HELP"

help_variables = $(filter HELP_%,$(.VARIABLES))
help_targets = $(filter-out help-CFG,$(help_variables:HELP_%=help-%))

.SECONDEXPANSION:
help-all: $$(sort $$(help_targets))


help-%: Makefile.cfg
	@echo "$${HELP_$*}"

Makefile.cfg:
	@echo "$$HELP_CFG"

status:
	@echo
	@echo "Python: $$(which $(PYTHON)) $(pythonopts)"
	@echo
	@$(PYTHON) contrib/make_status.py
	@echo
	@echo "Variables:"
	@echo "  PATH=$$PATH"
	@echo "  PYTHONPATH=$$PYTHONPATH"
	@echo "  TRAC_TEST_DB_URI=$$TRAC_TEST_DB_URI"
	@echo "  server-options=$(server-options)"
	@echo
	@echo "External dependencies:"
	@printf "  Git version: "
	@git --version 2>/dev/null || echo "not installed"
	@printf "  Subversion version: "
	@svn --version -q 2>/dev/null || echo "not installed"
	@echo

Trac.egg-info: status
	$(PYTHON) setup.py egg_info

clean: clean-bytecode clean-coverage clean-doc

clean-bytecode:
	find . -name \*.py[co] -exec rm {} \;

Makefile: ;

# ----------------------------------------------------------------------------
#
# Copy Makefile.cfg.sample to Makefile.cfg and adapt to your local
# environment, no customizations to the present Makefile should be
# necessary.
#
#
-include Makefile.cfg
#
# ----------------------------------------------------------------------------


# ----------------------------------------------------------------------------
#
# L10N related tasks
#
# ----------------------------------------------------------------------------

define HELP_l10n

 ---------------- L10N tasks

  init-xy             create catalogs for given xy locale

  extraction          regenerate the catalog templates

  update              update all the catalog files from the templates
  update-xy           update the catalogs for the xy locale only

  compile             compile all the catalog files
  compile-xy          compile the catalogs for the xy locale only

  check               verify all the catalog files
  check-xy            verify the catalogs for the xy locale only

  stats               detailed translation statistics for all catalogs
  stats-pot           total messages in the catalog templates
  stats-xy            translated, fuzzy, untranslated for the xy locale only

  summary             display percent translated for all catalogs
  summary-xy          display percent translated for the xy locale only
                      (suitable for a commit message)

  diff                show relevant changes after an update for all catalogs
  diff-xy             show relevant changes after an update for the xy locale
  [vc=...]            variable containing the version control command to use

  [locale=...]        variable for selecting a set of locales

  [updateopts=...]    variable containing extra options for update (e.g. -N)

endef
export HELP_l10n

catalogs = messages messages-js tracini

ifdef locale
    locales = $(locale)
else
    locales = $(wildcard trac/locale/*/LC_MESSAGES/messages.po)
    locales := $(subst trac/locale/,,$(locales))
    locales := $(subst /LC_MESSAGES/messages.po,,$(locales))
    locales := $(sort $(locales))
endif

# Note: variables only valid within a $(foreach catalog,...) evaluation
catalog.po = trac/locale/$(*)/LC_MESSAGES/$(catalog).po
catalog.pot = trac/locale/$(catalog).pot
catalog_stripped = $(subst messages,,$(subst -,,$(catalog)))
_catalog = $(if $(catalog_stripped),_)$(catalog_stripped)

.PHONY: extract extraction update compile check stats summary diff


init-%:
	@$(foreach catalog,$(catalogs), \
	    [ -e $(catalog.po) ] \
	    && echo "$(catalog.po) already exists" \
	    || $(PYTHON) setup.py init_catalog$(_catalog) -l $(*);)


extract extraction:
	$(PYTHON) setup.py $(foreach catalog,$(catalogs),\
	    extract_messages$(_catalog))


update-%:
	$(PYTHON) setup.py $(foreach catalog,$(catalogs), \
	    update_catalog$(_catalog) -l $(*)) $(updateopts)

ifdef locale
update: $(addprefix update-,$(locale))
else
update:
	$(PYTHON) setup.py $(foreach catalog,$(catalogs), \
	    update_catalog$(_catalog)) $(updateopts)
endif


compile-%:
	$(PYTHON) setup.py $(foreach catalog,$(catalogs), \
	    compile_catalog$(_catalog) -l $(*)) \
	    generate_messages_js -l $(*)

ifdef locale
compile: $(addprefix compile-,$(locale))
else
compile:
	$(PYTHON) setup.py $(foreach catalog,$(catalogs), \
	    compile_catalog$(_catalog)) generate_messages_js
endif


check: pre-check $(addprefix check-,$(locales))
	@echo "All catalogs checked are OK"

pre-check:
	@echo "checking catalogs for $(locales)..."

check-%:
	@printf "$(@): "
	$(PYTHON) setup.py $(foreach catalog,$(catalogs), \
	    check_catalog$(_catalog) -l $(*))
	@$(foreach catalog,$(catalogs), \
	    msgfmt --check $(catalog.po) &&) echo msgfmt OK
	@rm -f messages.mo


stats: pre-stats $(addprefix stats-,$(locales))

pre-stats: stats-pot
	@echo "translation statistics for $(locales)..."

stats-pot:
	@echo "translation statistics for catalog templates:"
	@$(foreach catalog,$(catalogs), \
	    printf "$(catalog.pot): "; \
	    msgfmt --statistics $(catalog.pot);)
	@rm -f messages.mo

stats-%:
	@$(foreach catalog,$(catalogs), \
	    [ -e $(catalog.po) ] \
	    && { printf "$(catalog.po): "; \
	         msgfmt --statistics $(catalog.po); } \
	    || echo "$(catalog.po) doesn't exist (make init-$(*))";)
	@rm -f messages.mo


summary: $(addprefix summary-,$(locales))

define untranslated-sh
LC_ALL=C msgfmt --statistics $(catalog.pot) 2>&1 \
  | tail -1 \
  | sed -e 's/0 translated messages, \([0-9]*\) un.*/\1/'
endef

define translated-sh
{ LC_ALL=C msgfmt --statistics $(catalog.po) 2>&1 || echo 0; } \
    | tail -1 \
    | sed -e 's/[^0-9]*\([0-9]*\) translated.*/\1/'
endef

MESSAGES_TOTAL = \
    $(eval MESSAGES_TOTAL := ($(foreach catalog,$(catalogs), \
                                  $(shell $(untranslated-sh)) + ) 0)) \
    $(MESSAGES_TOTAL)

summary-%:
	@$(PYTHON) -c "print('l10n/$(*): translations updated (%d%%)' \
	    % (($(foreach catalog,$(catalogs), \
	          $(shell $(translated-sh)) + ) 0) * 100.0 \
	       / $(MESSAGES_TOTAL)))"
	@rm -f messages.mo


diff: $(addprefix diff-,$(locales))

vc ?= svn

diff-%:
	@diff=l10n-$(*).diff; \
	$(vc) diff trac/locale/$(*) > $$diff; \
	[ -s $$diff ] && { \
	    printf "# $(*) changed -> "; \
	    $(PYTHON) contrib/l10n_diff_index.py $$diff; \
	} || rm $$diff

# The above create l10n-xy.diff files but also a  l10n-xy.diff.index
# file pointing to "interesting" diffs (message changes or addition
# for valid msgid).
#
# See also contrib/l10n_sanitize_diffs.py, which removes in-file
# *conflicts* for line change only.

clean-mo:
	find trac/locale -name \*.mo -exec rm {} \;
	find trac/htdocs/js/messages -name \*.js -exec rm {} \;


# ----------------------------------------------------------------------------
#
# Code checking tasks
#
# ----------------------------------------------------------------------------

define HELP_code

 ---------------- Code checking tasks

  pylint              check code with pylint

endef
export HELP_code

pylint:
	pylint \
	    --persistent=n --init-import=y \
	    --disable=E0102,E0211,E0213,E0602,E0611,E1002,E1101,E1102,E1103 \
	    --disable=F0401 \
	    --disable=W0102,W0141,W0142,W0201,W0212,W0221,W0223,W0231,W0232, \
	    --disable=W0401,W0511,W0603,W0613,W0614,W0621,W0622,W0703 \
	    --disable=C0103,C0111 \
	    trac tracopt


# ----------------------------------------------------------------------------
#
# Testing related tasks
#
# ----------------------------------------------------------------------------

define HELP_testing

 ---------------- Testing tasks

  unit-test           run unit tests
  functional-test     run functional tests
  test-wiki           shortcut for running all wiki unit tests
  test                run all tests
  coverage            run all tests, under coverage

  [db=...]            variable for selecting database backend
  [test=...]          variable for selecting a single test file
  [testopts=...]      variable containing extra options for running tests
  [coverageopts=...]  variable containing extra options for coverage

endef
export HELP_testing

.PHONY: test unit-test functional-test test-wiki

test: unit-test functional-test

unit-test: Trac.egg-info
	$(PYTHON) ./trac/test.py --skip-functional-tests $(testopts)

functional-test: Trac.egg-info
	$(PYTHON) trac/tests/functional/__init__.py $(testopts)

test-wiki:
	$(PYTHON) trac/tests/allwiki.py $(testopts)

# ----------------------------------------------------------------------------
#
# Coverage related tasks
#
# (see http://nedbatchelder.com/code/coverage/)
#
# ----------------------------------------------------------------------------

COVERAGEOPTS ?= --branch --source=trac,tracopt

.PHONY: coverage clean-coverage show-coverage

coverage: clean-coverage test-coverage show-coverage

clean-coverage:
	coverage erase
	@rm -fr htmlcov

ifdef test
test-coverage:
	coverage run $(test) $(testopts)
else
test-coverage: unit-test-coverage functional-test-coverage
endif

unit-test-coverage:
	coverage run -a $(coverageopts) $(COVERAGEOPTS) \
	    trac/test.py --skip-functional-tests $(testopts)

functional-test-coverage:
	FIGLEAF='coverage run -a $(coverageopts) $(COVERAGEOPTS)' \
	$(PYTHON) trac/tests/functional/__init__.py -v $(testopts)

show-coverage: htmlcov/index.html
	$(if $(START),$(START) $(<))

htmlcov/index.html:
	coverage html --omit=*/__init__.py


# ----------------------------------------------------------------------------
#
# Tracd related tasks
#
# ----------------------------------------------------------------------------

define HELP_server

 ---------------- Standalone test server

  [start-]server      start tracd

  [port=...]          variable for selecting the port
  [auth=...]          variable for specifying authentication
  [env=...]           variable for the trac environment or parent dir
  [tracdopts=...]     variable containing extra options for tracd

endef
export HELP_server

port ?= 8000
tracdopts ?= -r

define server-options
 $(if $(port),-p $(port))\
 $(if $(auth),-a '$(auth)')\
 $(tracdopts)\
 $(if $(wildcard $(env)/VERSION),$(env),-e $(env))
endef

.PHONY: server start-server tracd start-tracd

server tracd start-tracd: start-server

start-server: Trac.egg-info
ifdef env
	$(PYTHON) trac/web/standalone.py $(server-options)
else
	@echo "\`env' variable was not specified. See \`make help'."
endif



# ----------------------------------------------------------------------------
#
# Miscellaneous tasks
#
# ----------------------------------------------------------------------------

define HELP_misc
 ---------------- Miscellaneous

  start-admin         start trac-admin (on `env')
  start-python        start the Python interpreter

  [adminopts=...]     variable containing extra options for trac-admin

endef
# ` (keep emacs font-lock happy)
export HELP_misc


.PHONY: trac-admin start-admin

trac-admin: start-admin

start-admin:
ifneq "$(wildcard $(env)/VERSION)" ""
	@$(PYTHON) trac/admin/console.py $(env) $(adminopts)
else
	@echo "\`env' variable was not specified or doesn't point to one env."
endif


.PHONY: start-python

start-python:
	@$(PYTHON)
# (this doesn't seem to be much, but we're taking benefit of the
# environment setup we're doing below)


# ----------------------------------------------------------------------------
#
# Documentation related tasks
#
# ----------------------------------------------------------------------------

define HELP_doc

 ---------------- Documentation tasks

  apidoc|sphinx       generate the Sphinx documentation (all specified formats)
  apidoc-html         generate the Sphinx documentation in HTML format
  apidoc-pdf          generate the Sphinx documentation in PDF format
  apidoc-check        check for missing symbols in Sphinx documentation
  apidoc-coverage     generate coverage information for Sphinx documentation

  apiref|epydoc       generate the full API reference using Epydoc

  [sphinxformat=...]  list of formats for generated documentation
  [sphinxopts=...]    variable containing extra options for Sphinx
  [sphinxopts-html=...] variable containing extra options used for html format
  [epydocopts=...]    variable containing extra options for Epydoc
  [dotpath=/.../dot]  path to Graphviz dot program (not used yet)
endef
export HELP_doc

.PHONY: apidoc sphinx apidoc-check apiref epydoc clean-doc

# We also try to honor the "conventional" environment variables used by Sphinx
sphinxopts ?= $(SPHINXOPTS)
SPHINXBUILD ?= sphinx-build
BUILDDIR ?= build/doc
PAPER ?= a4
sphinxopts-latex ?= -D latex_paper_size=$(PAPER)
sphinxformat = html

sphinx: apidoc
apidoc: $(addprefix apidoc-,$(sphinxformat))

apidoc-check:
	@$(PYTHON) doc/utils/checkapidoc.py

apidoc-%:
	@$(SPHINXBUILD) -b $(*) \
	    $(sphinxopts) $(sphinxopts-$(*)) \
	    -d build/doc/doctree \
	    doc $(BUILDDIR)/$(*)
	@$(if $(findstring coverage,$(*)),\
	    diff -u doc/utils/python.txt $(BUILDDIR)/coverage/python.txt)


epydoc: apiref
apiref: doc-images
	@$(PYTHON) doc/utils/runepydoc.py --config=doc/utils/epydoc.conf \
	    $(epydocopts) $(if $(dotpath),--dotpath=$(dotpath))

doc-images: $(addprefix build/,$(wildcard doc/images/*.png))
build/doc/images/%: doc/images/% | build/doc/images
	@cp $(<) $(@)
build/doc/images:
	@mkdir -p $(@)

clean-doc:
	rm -fr build/doc


# ----------------------------------------------------------------------------
#
# Release related tasks
#
# ----------------------------------------------------------------------------

define HELP_release

 ---------------- Release tasks

  release             release-exe on Windows, release-src otherwise
  release-src         generates the .tar.gz and .whl packages
  release-exe         generates the Windows installers (32- and 64-bits)
  release-clean       remove the packages

  checksum            MD5 and SHA1 checksums of packages of given version
  upload              scp the packages of given version to user@lynx:~/dist

  [version=...]       version number, mandatory for checksum and upload
endef
export HELP_release

.PHONY: release release-src wheel dist release-exe wininst
.PHONY: clean-release checksum upload

ifeq "$(OS)" "Windows_NT"
release: release-exe
else # !Windows_NT
release: release-src
endif # Windows_NT

clean-release:
ifeq "$(version)" ""
	$(error "specify version= on the make command-line")
else
	@rm $(sdist+wheel) $(wininst)
endif

user ?= $(or $(USER),$(LOGNAME),$(USERNAME))
lynx = $(user)@lynx.edgewall.com:/home/$(user)/dist
SCP ?= scp

release-src: wheel sdist

wheel:
	@$(PYTHON) setup.py bdist_wheel
sdist:
<<<<<<< HEAD
	@$(PYTHON) setup.py sdist --formats=gztar,zip
=======
	@python setup.py sdist
>>>>>>> d8c38d58

sdist+wheel = $(sdist_gztar) $(bdist_wheel)

sdist_gztar = dist/Trac-$(version).tar.gz
bdist_wheel = dist/Trac-$(version)-py2-none-any.whl


ifeq "$(OS)" "Windows_NT"
release-exe:
ifdef python.x86
	make python=x86 wininst
else
	$(error "define python.x86 in Makefile.cfg for building $(wininst.x86)")
endif
ifdef python.x64
	make python=x64 wininst
else
	$(error "define python.x64 in Makefile.cfg for building $(wininst.x64)")
endif

wininst = $(wininst.x86) $(wininst.x64)

wininst.x86 = dist/Trac-$(version).win32.exe
wininst.x64 = dist/Trac-$(version).win-amd64.exe

wininst:
	@$(PYTHON) setup.py bdist_wininst
endif # Windows_NT

packages = $(wildcard $(sdist+wheel) $(wininst))

checksum:
ifeq "$(version)" ""
	$(error "specify version= on the make command-line")
else
	@echo "Packages for Trac-$(version):"
	@echo
	@$(if $(packages), \
	    python contrib/checksum.py md5:sha1 $(packages); \
	, \
	    echo "No packages found: $(sdist+wheel) $(wininst)" \
	)
endif

upload: checksum
ifeq "$(user)" ""
	$(error "define user in Makefile.cfg for uploading to lynx")
else
	$(if $(packages),$(SCP) $(packages) $(lynx))
endif # user



# ============================================================================
#
# Setup environment variables

PYTHON ?= python
PYTHON := $(PYTHON) $(pythonopts)

python-home := $(python.$(or $(python),$($(db).python)))

ifeq "$(findstring ;,$(PATH))" ";"
    SEP = ;
    START ?= start
else
    SEP = :
    START ?= xdg-open
endif

ifeq "$(OS)" "Windows_NT"
    ifndef python-home
        # Detect location of current python
        python-exe := $(shell python -c 'import sys; print(sys.executable)')
        python-home := $(subst \python.exe,,$(python-exe))
        ifeq "$(SEP)" ":"
            python-home := /$(subst :,,$(subst \,/,$(python-home)))
        endif
    endif
    python-bin = $(python-home)$(SEP)$(python-home)/Scripts
endif

define prepend-path
$(if $2,$(if $1,$1$(SEP)$2,$2),$1)
endef

PATH-extension = $(call prepend-path,$(python-bin),$(path.$(python)))
PYTHONPATH-extension = $(call prepend-path,.,$(pythonpath.$(python)))

export PATH := $(call prepend-path,$(PATH-extension),$(PATH))
export PYTHONPATH := $(call prepend-path,$(PYTHONPATH-extension),$(PYTHONPATH))
export TRAC_TEST_DB_URI = $($(db).uri)

# Misc.
space = $(empty) $(empty)
comma = ,
# ----------------------------------------------------------------------------<|MERGE_RESOLUTION|>--- conflicted
+++ resolved
@@ -622,11 +622,7 @@
 wheel:
 	@$(PYTHON) setup.py bdist_wheel
 sdist:
-<<<<<<< HEAD
-	@$(PYTHON) setup.py sdist --formats=gztar,zip
-=======
-	@python setup.py sdist
->>>>>>> d8c38d58
+	@$(PYTHON) setup.py sdist
 
 sdist+wheel = $(sdist_gztar) $(bdist_wheel)
 
