#!/usr/bin/python
# -*- coding: utf-8 -*-
#
"""Object for creating and destroying a Trac environment for testing purposes.
Provides some Trac environment-wide utility functions, and a way to call
:command:`trac-admin` without it being on the path."""

import os
import time
import signal
import sys
import errno
import locale
from subprocess import call, Popen, PIPE, STDOUT

from trac.db.api import _parse_db_str
from trac.env import open_environment
from trac.test import EnvironmentStub, get_dburi
from trac.tests.functional.compat import rmtree, close_fds
from trac.tests.functional import logfile
from trac.tests.functional.better_twill import tc, ConnectError
<<<<<<< HEAD
from trac.env import open_environment
from trac.db.api import _parse_db_str, DatabaseManager
=======
>>>>>>> 897140ad
from trac.db.mysql_backend import MySQLConnection
from trac.db.postgres_backend import PostgreSQLConnection
from trac.util.compat import close_fds

# TODO: refactor to support testing multiple frontends, backends (and maybe
# repositories and authentication).
# Frontends:
# tracd, ap2+mod_python, ap2+mod_wsgi, ap2+mod_fastcgi, ap2+cgi,
# lighty+fastcgi, lighty+cgi, cherrypy+wsgi
# Backends:
# sqlite2+pysqlite, sqlite3+pysqlite2, postgres python bindings #1,
# postgres python bindings #2, mysql with server v4, mysql with server v5
# (those need to test search escaping, among many other things like long
# paths in browser and unicode chars being allowed/translating...)
class FunctionalTestEnvironment(object):
    """Common location for convenience functions that work with the test
    environment on Trac.  Subclass this and override some methods if you are
    using a different :term:`VCS`.
    
    :class:`FunctionalTestEnvironment` requires a `dirname` in which the test
    repository and Trac environment will be created, `port` for the
    :command:`tracd` webserver to run on, and the `url` which can
    access this (usually ``localhost``)."""

    def __init__(self, dirname, port, url):
        """Create a :class:`FunctionalTestEnvironment`, see the class itself
        for parameter information."""
        self.url = url
        self.command_cwd = os.path.normpath(os.path.join(dirname, '..'))
        self.dirname = os.path.abspath(dirname)
        self.tracdir = os.path.join(self.dirname, "trac")
        self.htpasswd = os.path.join(self.dirname, "htpasswd")
        self.port = port
        self.pid = None
        self.destroy()
        self.create()
        locale.setlocale(locale.LC_ALL, '')

    dburi = property(lambda x: get_dburi())

<<<<<<< HEAD
    def destroy_mysqldb(self, db, db_prop):
        dbname = os.path.basename(db_prop['path'])
        try:
            cursor = db.cursor()
            cursor.execute('SELECT table_name FROM information_schema.tables '
                           'WHERE table_schema=%s', (dbname,))
            tables = cursor.fetchall()
            for t in tables:
                cursor.execute('DROP TABLE IF EXISTS `%s`' % t)
            db.commit()
        except Exception, e:
            print e
            db.rollback()

    def destroy_postgresql(self, db):
        # We'll remove the schema automatically for Postgres, if it
        # exists.
        # With this, you can run functional tests multiple times without
        # running external tools (just like when running against sqlite)
        if db.schema:
            try:
                cursor = db.cursor()
                cursor.execute('DROP SCHEMA "%s" CASCADE' % db.schema)
                db.commit()
            except: 
                # if drop schema fails, either it's already gone
                # or a manual drop will be needed
                db.rollback()

    def destroy(self):
        """Remove all of the test environment data."""
        scheme, db_prop = _parse_db_str(self.dburi)
        if scheme == 'postgres':
            db = PostgreSQLConnection(**db_prop)
            self.destroy_postgresql(db)
        elif scheme == 'mysql':
            db = MySQLConnection(**db_prop)
            self.destroy_mysqldb(db, db_prop)
=======
    def destroy_db(self, db):
        scheme, db_prop = _parse_db_str(self.dburi)

        cursor = db.cursor()
        try:
            if scheme == 'postgres' and db.schema:
                cursor.execute('DROP SCHEMA "%s" CASCADE' % db.schema)
            elif scheme == 'mysql':
                dbname = os.path.basename(db_prop['path'])
                cursor = db.cursor()
                cursor.execute('SELECT table_name FROM information_schema.tables '
                               'WHERE table_schema=%s', (dbname,))
                tables = cursor.fetchall()
                for t in tables:
                    cursor.execute('DROP TABLE IF EXISTS `%s`' % t)
            db.commit()
        except Exception, e:
            db.rollback()

    def destroy(self):
        """Remove all of the test environment data."""
        env = EnvironmentStub()
        self.destroy_db(env.get_db_cnx())
        env.shutdown()
>>>>>>> 897140ad

        self.destroy_repo()
        if os.path.exists(self.dirname):
            rmtree(self.dirname)

    repotype = 'svn'

    def create_repo(self):
        """Hook for creating the repository."""
        # The default test environment does not include a source repo

    def destroy_repo(self):
        """Hook for removing the repository."""
        # The default test environment does not include a source repo

    def post_create(self, env):
        """Hook for modifying the environment after creation.  For example, to
        set configuration like::

            def post_create(self, env):
                env.config.set('git', 'path', '/usr/bin/git')
                env.config.save()
        """
        pass

    def get_enabled_components(self):
        """Return a list of components that should be enabled after
        environment creation.  For anything more complicated, use the
        :meth:`post_create` method.
        """
        return []

    def create(self):
        """Create a new test environment.
        This sets up Trac, calls :meth:`create_repo` and sets up
        authentication.
        """
        if os.mkdir(self.dirname):
            raise Exception('unable to create test environment')
        self.create_repo()

        self._tracadmin('initenv', 'testenv%s' % self.port,
                        self.dburi, self.repotype,
                        self.repo_path_for_initenv())
        if call([sys.executable, './contrib/htpasswd.py', "-c", "-b",
                 self.htpasswd, "admin", "admin"], close_fds=close_fds,
                 cwd=self.command_cwd):
            raise Exception('Unable to setup admin password')
        self.adduser('user')
        self._tracadmin('permission', 'add', 'admin', 'TRAC_ADMIN')
        # Setup Trac logging
        env = self.get_trac_environment()
        env.config.set('logging', 'log_type', 'file')
        for component in self.get_enabled_components():
            env.config.set('components', component, 'enabled')
        env.config.save()
        self.post_create(env)

    def adduser(self, user):
        """Add a user to the environment.  The password will be set to the
        same as username."""
        if call([sys.executable, './contrib/htpasswd.py', '-b', self.htpasswd,
                 user, user], close_fds=close_fds, cwd=self.command_cwd):
            raise Exception('Unable to setup password for user "%s"' % user)

    def _tracadmin(self, *args):
        """Internal utility method for calling trac-admin"""
        proc = Popen([sys.executable, "./trac/admin/console.py", self.tracdir]
                      + list(args), stdout=PIPE, stderr=STDOUT,
                      close_fds=close_fds, cwd=self.command_cwd)
        out = proc.communicate()[0]
        if proc.returncode:
            print(out)
            logfile.write(out)
            raise Exception('Failed with exitcode %s running trac-admin ' \
                            'with %r' % (proc.returncode, args))

    def start(self):
        """Starts the webserver, and waits for it to come up."""
        if 'FIGLEAF' in os.environ:
            exe = os.environ['FIGLEAF']
        else:
            exe = sys.executable
        server = Popen([exe, "./trac/web/standalone.py",
                        "--port=%s" % self.port, "-s",
                        "--hostname=127.0.0.1",
                        "--basic-auth=trac,%s," % self.htpasswd,
                        self.tracdir],
                       stdout=logfile, stderr=logfile,
                       close_fds=close_fds,
                       cwd=self.command_cwd,
                      )
        self.pid = server.pid
        # Verify that the url is ok
        timeout = 30
        while timeout:
            try:
                tc.go(self.url)
                break
            except ConnectError:
                time.sleep(1)
            timeout -= 1
        else:
            raise Exception('Timed out waiting for server to start.')
        tc.url(self.url)

    def stop(self):
        """Stops the webserver, if running"""
        if self.pid:
            if os.name == 'nt':
                # Untested
                call(["taskkill", "/f", "/pid", str(self.pid)],
                     stdin=PIPE, stdout=PIPE, stderr=PIPE)
            else:
                os.kill(self.pid, signal.SIGINT)
                try:
                    os.waitpid(self.pid, 0)
                except OSError, e:
                    if e.errno != errno.ESRCH:
                        raise

    def restart(self):
        """Restarts the webserver"""
        self.stop()
        self.start()

    def get_trac_environment(self):
        """Returns a Trac environment object"""
        return open_environment(self.tracdir, use_cache=True)

    def repo_path_for_initenv(self):
        """Default to no repository"""
        return "''" # needed for Python 2.3 and 2.4 on win32

    def call_in_workdir(self, args):
        proc = Popen(args, stdout=PIPE, stderr=logfile,
                     close_fds=close_fds, cwd=self.work_dir())
        (data, _) = proc.communicate()
        if proc.wait():
            raise Exception('Unable to run command %s in %s' %
                            (args, self.work_dir()))

        logfile.write(data)
        return data

<|MERGE_RESOLUTION|>--- conflicted
+++ resolved
@@ -19,11 +19,6 @@
 from trac.tests.functional.compat import rmtree, close_fds
 from trac.tests.functional import logfile
 from trac.tests.functional.better_twill import tc, ConnectError
-<<<<<<< HEAD
-from trac.env import open_environment
-from trac.db.api import _parse_db_str, DatabaseManager
-=======
->>>>>>> 897140ad
 from trac.db.mysql_backend import MySQLConnection
 from trac.db.postgres_backend import PostgreSQLConnection
 from trac.util.compat import close_fds
@@ -64,46 +59,6 @@
 
     dburi = property(lambda x: get_dburi())
 
-<<<<<<< HEAD
-    def destroy_mysqldb(self, db, db_prop):
-        dbname = os.path.basename(db_prop['path'])
-        try:
-            cursor = db.cursor()
-            cursor.execute('SELECT table_name FROM information_schema.tables '
-                           'WHERE table_schema=%s', (dbname,))
-            tables = cursor.fetchall()
-            for t in tables:
-                cursor.execute('DROP TABLE IF EXISTS `%s`' % t)
-            db.commit()
-        except Exception, e:
-            print e
-            db.rollback()
-
-    def destroy_postgresql(self, db):
-        # We'll remove the schema automatically for Postgres, if it
-        # exists.
-        # With this, you can run functional tests multiple times without
-        # running external tools (just like when running against sqlite)
-        if db.schema:
-            try:
-                cursor = db.cursor()
-                cursor.execute('DROP SCHEMA "%s" CASCADE' % db.schema)
-                db.commit()
-            except: 
-                # if drop schema fails, either it's already gone
-                # or a manual drop will be needed
-                db.rollback()
-
-    def destroy(self):
-        """Remove all of the test environment data."""
-        scheme, db_prop = _parse_db_str(self.dburi)
-        if scheme == 'postgres':
-            db = PostgreSQLConnection(**db_prop)
-            self.destroy_postgresql(db)
-        elif scheme == 'mysql':
-            db = MySQLConnection(**db_prop)
-            self.destroy_mysqldb(db, db_prop)
-=======
     def destroy_db(self, db):
         scheme, db_prop = _parse_db_str(self.dburi)
 
@@ -128,7 +83,6 @@
         env = EnvironmentStub()
         self.destroy_db(env.get_db_cnx())
         env.shutdown()
->>>>>>> 897140ad
 
         self.destroy_repo()
         if os.path.exists(self.dirname):
