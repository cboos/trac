--- conflicted
+++ resolved
@@ -233,7 +233,6 @@
         self.assertEqual('', unicode(control))
         self.assertEqual('', unicode(hints))
 
-<<<<<<< HEAD
     def test_get_actions_by_operation_for_req(self):
         """Request with no permission checking."""
         req = MockRequest(self.env, path_info='/ticket/1')
@@ -258,7 +257,7 @@
         actions = self.ctlr.get_actions_by_operation_for_req(req, ticket,
                                                              'set_owner')
         self.assertEqual([(0, u'change_owner'), (0, u'reassign')], actions)
-=======
+
     def test_ignores_other_operations(self):
         """Ignores operations not defined by ConfigurableTicketWorkflow.
         """
@@ -272,7 +271,6 @@
         req = MockRequest(self.env)
 
         self.assertNotIn((0, 'review'), ctw.get_ticket_actions(req, ticket))
->>>>>>> 42bd9447
 
 
 class ResetActionTestCase(unittest.TestCase):
