# -*- coding: utf-8 -*-
#
# Copyright (C) 2003-2009 Edgewall Software
# Copyright (C) 2003-2005 Jonas Borgström <jonas@edgewall.com>
# All rights reserved.
#
# This software is licensed as described in the file COPYING, which
# you should have received as part of this distribution. The terms
# are also available at http://trac.edgewall.org/wiki/TracLicense.
#
# This software consists of voluntary contributions made by many
# individuals. For the exact contribution history, see the revision
# history and logs, available at http://trac.edgewall.org/log/.
#
# Author: Jonas Borgström <jonas@edgewall.com>

from __future__ import with_statement

import csv
from datetime import datetime
import pkg_resources
import re
from StringIO import StringIO

from genshi.core import Markup
from genshi.builder import tag

from trac.attachment import AttachmentModule
from trac.config import BoolOption, Option, IntOption
from trac.core import *
from trac.mimeview.api import Mimeview, IContentConverter, Context
from trac.resource import Resource, ResourceNotFound, get_resource_url, \
                         render_resource_link, get_resource_shortname
from trac.search import ISearchSource, search_to_sql, shorten_result
from trac.ticket.api import TicketSystem, ITicketManipulator
from trac.ticket.model import Milestone, Ticket, group_milestones
from trac.ticket.notification import TicketNotifyEmail
from trac.timeline.api import ITimelineEventProvider
<<<<<<< HEAD
from trac.util import get_reporter_id
=======
from trac.util import as_bool, get_reporter_id
from trac.util.compat import any
>>>>>>> c8985b0d
from trac.util.datefmt import format_datetime, from_utimestamp, \
                              to_utimestamp, utc
from trac.util.text import exception_to_unicode, obfuscate_email_address, \
                           shorten_line, to_unicode
from trac.util.presentation import separated
from trac.util.translation import _, tag_, tagn_, N_, gettext, ngettext
from trac.versioncontrol.diff import get_diff_options, diff_blocks
from trac.web import arg_list_to_args, parse_arg_list, IRequestHandler
from trac.web.chrome import add_link, add_notice, add_script, add_stylesheet, \
                            add_warning, add_ctxtnav, prevnext_nav, Chrome, \
                            INavigationContributor, ITemplateProvider
from trac.wiki.formatter import format_to, format_to_html, format_to_oneliner


class InvalidTicket(TracError):
    """Exception raised when a ticket fails validation."""
    title = N_("Invalid Ticket")


class TicketModule(Component):

    implements(IContentConverter, INavigationContributor, IRequestHandler,
               ISearchSource, ITemplateProvider, ITimelineEventProvider)

    ticket_manipulators = ExtensionPoint(ITicketManipulator)

    timeline_details = BoolOption('timeline', 'ticket_show_details', 'false',
        """Enable the display of all ticket changes in the timeline, not only
        open / close operations (''since 0.9'').""")

    max_description_size = IntOption('ticket', 'max_description_size', 262144,
        """Don't accept tickets with a too big description.
        (''since 0.11'').""")

    max_comment_size = IntOption('ticket', 'max_comment_size', 262144,
        """Don't accept tickets with a too big comment.
        (''since 0.11.2'')""")

    timeline_newticket_formatter = Option('timeline', 'newticket_formatter',
                                          'oneliner',
        """Which formatter flavor (e.g. 'html' or 'oneliner') should be
        used when presenting the description for new tickets.
        If 'oneliner', the [timeline] abbreviated_messages option applies.
        (''since 0.11'').""")

    preserve_newlines = Option('ticket', 'preserve_newlines', 'default',
        """Whether Wiki formatter should respect the new lines present
        in the Wiki text.
        If set to 'default', this is equivalent to 'yes' for new environments
        but keeps the old behavior for upgraded environments (i.e. 'no').
        (''since 0.11'').""")

    ticketlink_query = Option('query', 'ticketlink_query',
        default='?status=!closed', 
        doc="""The base query to be used when linkifying values of ticket
            fields. The query is a URL query
            string starting with `?` as used in `query:`
            [TracQuery#UsingTracLinks Trac links].
            (''since 0.12'')""")

    def __init__(self):
        self._warn_for_default_attr = set()

    def __getattr__(self, name):
        """Delegate access to ticket default Options which were move to
        TicketSystem.

        .. todo:: remove in 0.13
        """
        if name.startswith('default_'):
            if name not in self._warn_for_default_attr:
                self.log.warning("%s option should be accessed via "
                                 "TicketSystem component", name)
                self._warn_for_default_attr.add(name)
            return getattr(TicketSystem(self.env), name)
        raise AttributeError("TicketModule has no attribute '%s'" % name)

    def _must_preserve_newlines(self):
        preserve_newlines = self.preserve_newlines
        if preserve_newlines == 'default':
            preserve_newlines = self.env.get_version(initial=True) >= 21 # 0.11
        return as_bool(preserve_newlines)
    must_preserve_newlines = property(_must_preserve_newlines)

    # IContentConverter methods

    def get_supported_conversions(self):
        yield ('csv', _("Comma-delimited Text"), 'csv',
               'trac.ticket.Ticket', 'text/csv', 8)
        yield ('tab', _("Tab-delimited Text"), 'tsv',
               'trac.ticket.Ticket', 'text/tab-separated-values', 8)
        yield ('rss', _("RSS Feed"), 'xml',
               'trac.ticket.Ticket', 'application/rss+xml', 8)

    def convert_content(self, req, mimetype, ticket, key):
        if key == 'csv':
            return self.export_csv(req, ticket, mimetype='text/csv')
        elif key == 'tab':
            return self.export_csv(req, ticket, sep='\t',
                                   mimetype='text/tab-separated-values')
        elif key == 'rss':
            return self.export_rss(req, ticket)

    # INavigationContributor methods

    def get_active_navigation_item(self, req):
        if re.match(r'/newticket/?', req.path_info):
            return 'newticket'
        return 'tickets'

    def get_navigation_items(self, req):
        if 'TICKET_CREATE' in req.perm:
            yield ('mainnav', 'newticket', 
                   tag.a(_("New Ticket"), href=req.href.newticket(),
                         accesskey=7))

    # IRequestHandler methods

    def match_request(self, req):
        if req.path_info == "/newticket":
            return True
        match = re.match(r'/ticket/([0-9]+)$', req.path_info)
        if match:
            req.args['id'] = match.group(1)
            return True

    def process_request(self, req):
        if 'id' in req.args:
            if req.path_info == '/newticket':
                raise TracError(_("id can't be set for a new ticket request."))
            return self._process_ticket_request(req)
        return self._process_newticket_request(req)

    # ITemplateProvider methods

    def get_htdocs_dirs(self):
        return []

    def get_templates_dirs(self):
        return [pkg_resources.resource_filename('trac.ticket', 'templates')]

    # ISearchSource methods

    def get_search_filters(self, req):
        if 'TICKET_VIEW' in req.perm:
            yield ('ticket', _("Tickets"))

    def get_search_results(self, req, terms, filters):
        if not 'ticket' in filters:
            return
        ticket_realm = Resource('ticket')
        with self.env.db_query as db:
            sql, args = search_to_sql(db, ['summary', 'keywords',
                                           'description', 'reporter', 'cc', 
                                           db.cast('id', 'text')], terms)
            sql2, args2 = search_to_sql(db, ['newvalue'], terms)
            sql3, args3 = search_to_sql(db, ['value'], terms)
            ticketsystem = TicketSystem(self.env)
            for summary, desc, author, type, tid, ts, status, resolution in \
                    db("""SELECT summary, description, reporter, type, id,
                                 time, status, resolution 
                          FROM ticket
                          WHERE id IN (
                              SELECT id FROM ticket WHERE %s
                            UNION
                              SELECT ticket FROM ticket_change
                              WHERE field='comment' AND %s
                            UNION
                              SELECT ticket FROM ticket_custom WHERE %s
                          )
                          """ % (sql, sql2, sql3),
                          args + args2 + args3):
                t = ticket_realm(id=tid)
                if 'TICKET_VIEW' in req.perm(t):
                    yield (req.href.ticket(tid),
                           tag_("%(title)s: %(message)s",
                                title=tag.span(
                                    get_resource_shortname(self.env, t),
                                    class_=status),
                                message=ticketsystem.format_summary(
                                    summary, status, resolution, type)),
                           from_utimestamp(ts), author,
                           shorten_result(desc, terms))
        
        # Attachments
        for result in AttachmentModule(self.env).get_search_results(
            req, ticket_realm, terms):
            yield result        

    # ITimelineEventProvider methods

    def get_timeline_filters(self, req):
        if 'TICKET_VIEW' in req.perm:
            yield ('ticket', _("Tickets opened and closed"))
            if self.timeline_details:
                yield ('ticket_details', _("Ticket updates"), False)

    def get_timeline_events(self, req, start, stop, filters):
        ts_start = to_utimestamp(start)
        ts_stop = to_utimestamp(stop)

        status_map = {'new': ('newticket', N_("created")),
                      'reopened': ('reopenedticket', N_("reopened")),
                      'closed': ('closedticket', N_("closed")),
                      'edit': ('editedticket', N_("updated"))}

        ticket_realm = Resource('ticket')

        field_labels = TicketSystem(self.env).get_ticket_field_labels()

        def produce_event((id, ts, author, type, summary, description),
                          status, fields, comment, cid):
            ticket = ticket_realm(id=id)
            if 'TICKET_VIEW' not in req.perm(ticket):
                return None
            resolution = fields.get('resolution')
            info = ''
            if status == 'edit':
                if 'ticket_details' in filters:
                    if len(fields) > 0:
                        labels = [tag.i(field_labels.get(k, k.capitalize()))
                                  for k in fields.keys()]
                        info = tagn_("%(labels)s changed",
                                     "%(labels)s changed", len(labels),
                                     labels=separated(labels, ', ')) + tag.br()
                else:
                    return None
            elif 'ticket' in filters:
                if status == 'closed' and resolution:
                    if resolution and comment:
                        info = _("%(title)s: %(message)s", title=resolution,
                                 message='') # typographical translation (fr)
                    else:
                        info = resolution
            else:
                return None
            kind, verb = status_map[status]
            return (kind, from_utimestamp(ts), author,
                    (ticket, verb, info, summary, status, resolution, type,
                     description, comment, cid))

        # Ticket changes
        with self.env.db_query as db:
            if 'ticket' in filters or 'ticket_details' in filters:
                data = None
                for id, t, author, type, summary, field, oldvalue, newvalue \
                        in db("""
                        SELECT t.id, tc.time, tc.author, t.type, t.summary, 
                               tc.field, tc.oldvalue, tc.newvalue 
                        FROM ticket_change tc 
                            INNER JOIN ticket t ON t.id = tc.ticket 
                                AND tc.time>=%s AND tc.time<=%s 
                        ORDER BY tc.time
                        """ % (ts_start, ts_stop)):
                    if not (oldvalue or newvalue):
                        # ignore empty change corresponding to custom field 
                        # created (None -> '') or deleted ('' -> None)
                        continue 
                    if not data or (id, t) != data[:2]:
                        if data:
                            ev = produce_event(data, status, fields, comment,
                                               cid)
                            if ev:
                                yield ev
                        status, fields, comment, cid = 'edit', {}, '', None
                        data = (id, t, author, type, summary, None)
                    if field == 'comment':
                        comment = newvalue
                        cid = oldvalue and oldvalue.split('.')[-1]
                        # Always use the author from the comment field
                        data = data[:2] + (author,) + data[3:]
                    elif field == 'status' and \
                            newvalue in ('reopened', 'closed'):
                        status = newvalue
                    elif field[0] != '_':
                        # properties like _comment{n} are hidden
                        fields[field] = newvalue
                if data:
                    ev = produce_event(data, status, fields, comment, cid)
                    if ev:
                        yield ev

                # New tickets
                if 'ticket' in filters:
                    for row in db("""SELECT id, time, reporter, type, summary,
                                            description
                                     FROM ticket WHERE time>=%s AND time<=%s
                                     """, (ts_start, ts_stop)):
                        ev = produce_event(row, 'new', {}, None, None)
                        if ev:
                            yield ev

            # Attachments
            if 'ticket_details' in filters:
                for event in AttachmentModule(self.env).get_timeline_events(
                    req, ticket_realm, start, stop):
                    yield event

    def render_timeline_event(self, context, field, event):
        ticket, verb, info, summary, status, resolution, type, \
                description, comment, cid = event[3]
        if field == 'url':
            href = context.href.ticket(ticket.id)
            if cid:
                href += '#comment:' + cid
            return href
        elif field == 'title':
            title = TicketSystem(self.env).format_summary(summary, status,
                                                          resolution, type)
            return tag_("Ticket %(ticketref)s (%(summary)s) %(verb)s",
                        ticketref=tag.em('#', ticket.id, title=title),
                        summary=shorten_line(summary), verb=gettext(verb))
        elif field == 'description':
            descr = message = ''
            if status == 'new':
                message = description
            else:
                descr = info
                message = comment
            t_context = context(resource=ticket)
            t_context.set_hints(preserve_newlines=self.must_preserve_newlines)
            if status == 'new' and \
                    context.get_hint('wiki_flavor') == 'oneliner': 
                flavor = self.timeline_newticket_formatter
                t_context.set_hints(wiki_flavor=flavor,
                                    shorten_lines=flavor == 'oneliner')
            return descr + format_to(self.env, None, t_context, message)

    # Internal methods

    def _get_action_controllers(self, req, ticket, action):
        """Generator yielding the controllers handling the given `action`"""
        for controller in TicketSystem(self.env).action_controllers:
            actions = [a for w, a in
                       controller.get_ticket_actions(req, ticket) or []]
            if action in actions:
                yield controller

    def _process_newticket_request(self, req):
        req.perm.require('TICKET_CREATE')
        ticket = Ticket(self.env)

        plain_fields = True # support for /newticket?version=0.11 GETs
        field_reporter = 'reporter'

        if req.method == 'POST':
            plain_fields = False
            field_reporter = 'field_reporter'
            if 'field_owner' in req.args and 'TICKET_MODIFY' not in req.perm:
                del req.args['field_owner']

        self._populate(req, ticket, plain_fields)
        ticket.values['status'] = 'new'     # Force initial status
        reporter_id = req.args.get(field_reporter) or \
                      get_reporter_id(req, 'author')
        ticket.values['reporter'] = reporter_id

        valid = None
        if req.method == 'POST' and not 'preview' in req.args:
            valid = self._validate_ticket(req, ticket)
            if valid:
                self._do_create(req, ticket) # (redirected if successful)
            # else fall through in a preview
            req.args['preview'] = True

        # don't validate for new tickets and don't validate twice
        if valid is None and 'preview' in req.args:
            valid = self._validate_ticket(req, ticket)
            
        # Preview a new ticket
        data = self._prepare_data(req, ticket)        
        data.update({
            'author_id': reporter_id,
            'actions': [],
            'version': None,
            'description_change': None,
            'valid': valid
        })

        fields = self._prepare_fields(req, ticket)

        # setup default values for the new ticket
        
        for field in fields:
            ticket.values.setdefault(field['name'], field.get('value'))

        # position 'owner' immediately before 'cc',
        # if not already positioned after (?)

        field_names = [field['name'] for field in ticket.fields
                       if not field.get('custom')]
        if 'owner' in field_names:
            curr_idx = field_names.index('owner')
            if 'cc' in field_names:
                insert_idx = field_names.index('cc')
            else:
                insert_idx = len(field_names)
            if curr_idx < insert_idx:
                ticket.fields.insert(insert_idx, ticket.fields[curr_idx])
                del ticket.fields[curr_idx]

        data['fields'] = fields

        add_stylesheet(req, 'common/css/ticket.css')
        add_script(req, 'common/js/folding.js')
        Chrome(self.env).add_wiki_toolbars(req)
        return 'ticket.html', data, None

    def _process_ticket_request(self, req):
        id = int(req.args.get('id'))
        version = req.args.get('version', None)
        if version is not None:
            try:
                version = int(version)
            except ValueError:
                version = None

        req.perm('ticket', id, version).require('TICKET_VIEW')
        ticket = Ticket(self.env, id, version=version)
        action = req.args.get('action', ('history' in req.args and 'history' or
                                         'view'))

        data = self._prepare_data(req, ticket)

        if action in ('history', 'diff'):
            field = req.args.get('field')
            if field:
                text_fields = [field]
            else:
                text_fields = [field['name'] for field in ticket.fields if
                               field['type'] == 'textarea']
            if action == 'history':
                return self._render_history(req, ticket, data, text_fields)
            elif action == 'diff':
                return self._render_diff(req, ticket, data, text_fields)
        elif action == 'comment-history':
            cnum = int(req.args['cnum'])
            return self._render_comment_history(req, ticket, data, cnum)
        elif action == 'comment-diff':
            cnum = int(req.args['cnum'])
            return self._render_comment_diff(req, ticket, data, cnum)
        elif 'preview_comment' in req.args:
            field_changes = {}
            data.update({'action': None,
                         'reassign_owner': req.authname,
                         'resolve_resolution': None,
                         'timestamp': str(ticket['changetime'])})
        elif req.method == 'POST': # 'Preview' or 'Submit'
            if 'cancel_comment' in req.args:
                req.redirect(req.href.ticket(ticket.id))
            elif 'edit_comment' in req.args:
                comment = req.args.get('edited_comment', '')
                cnum = int(req.args['cnum_edit'])
                change = ticket.get_change(cnum)
                if not (req.authname and req.authname != 'anonymous'
                        and change and change['author'] == req.authname):
                    req.perm(ticket.resource).require('TICKET_EDIT_COMMENT')
                ticket.modify_comment(change['date'], req.authname, comment)
                req.redirect(req.href.ticket(ticket.id) + '#comment:%d' % cnum)

            valid = True

            # Do any action on the ticket?
            actions = TicketSystem(self.env).get_available_actions(req, ticket)
            if action not in actions:
                valid = False
                add_warning(req, _('The action "%(name)s" is not available.',
                                   name=action))

            # We have a bit of a problem.  There are two sources of changes to
            # the ticket: the user, and the workflow.  We need to show all the
            # changes that are proposed, but we need to be able to drop the
            # workflow changes if the user changes the action they want to do
            # from one preview to the next.
            #
            # the _populate() call pulls all the changes from the webpage; but
            # the webpage includes both changes by the user and changes by the
            # workflow... so we aren't able to differentiate them clearly.

            self._populate(req, ticket) # Apply changes made by the user
            field_changes, problems = self.get_ticket_changes(req, ticket,
                                                              action)
            if problems:
                valid = False
                for problem in problems:
                    add_warning(req, problem)
                add_warning(req,
                            tag_("Please review your configuration, "
                                 "probably starting with %(section)s "
                                 "in your %(tracini)s.",
                                 section=tag.pre('[ticket]', tag.br(),
                                                 'workflow = ...'),
                                 tracini=tag.tt('trac.ini')))

            # Apply changes made by the workflow
            self._apply_ticket_changes(ticket, field_changes)
            # Unconditionally run the validation so that the user gets
            # information any and all problems.  But it's only valid if it
            # validates and there were no problems with the workflow side of
            # things.
            valid = self._validate_ticket(req, ticket, not valid) and valid
            if 'preview' not in req.args:
                if valid:
                    # redirected if successful
                    self._do_save(req, ticket, action)
                # else fall through in a preview
                req.args['preview'] = True

            # Preview an existing ticket (after a Preview or a failed Save)
            data.update({
                'action': action,
                'timestamp': req.args.get('ts'),
                'reassign_owner': (req.args.get('reassign_choice') 
                                   or req.authname),
                'resolve_resolution': req.args.get('resolve_choice'),
                'valid': valid
                })
        else: # simply 'View'ing the ticket
            field_changes = {}
            data.update({'action': None,
                         'reassign_owner': req.authname,
                         'resolve_resolution': None,
                         # Store a timestamp for detecting "mid air collisions"
                         'timestamp': str(ticket['changetime'])})

        data.update({'comment': req.args.get('comment'),
                     'cnum_edit': req.args.get('cnum_edit'),
                     'edited_comment': req.args.get('edited_comment'),
                     'cnum_hist': req.args.get('cnum_hist'),
                     'cversion': req.args.get('cversion')})

        self._insert_ticket_data(req, ticket, data,
                                 get_reporter_id(req, 'author'), field_changes)

        mime = Mimeview(self.env)
        format = req.args.get('format')
        if format:
            # FIXME: mime.send_converted(context, ticket, 'ticket_x') (#3332)
            filename = ('t%d' % ticket.id, None)[format == 'rss']
            mime.send_converted(req, 'trac.ticket.Ticket', ticket,
                                format, filename=filename)

        def add_ticket_link(css_class, id):
            t = ticket.resource(id=id, version=None)
            if t:
                add_link(req, css_class, req.href.ticket(id),
                         _("Ticket #%(id)s", id=id))

        global_sequence = True
        # If the ticket is being shown in the context of a query, add
        # links to help navigate in the query result set
        if 'query_tickets' in req.session:
            tickets = req.session['query_tickets'].split()
            if str(ticket.id) in tickets:
                idx = tickets.index(str(ticket.id))
                if idx > 0:
                    add_ticket_link('first', tickets[0])
                    add_ticket_link('prev', tickets[idx - 1])
                if idx < len(tickets) - 1:
                    add_ticket_link('next', tickets[idx + 1])
                    add_ticket_link('last', tickets[-1])
                add_link(req, 'up', req.session['query_href'])
                global_sequence = False
        if global_sequence:
            with self.env.db_query as db:
                for min_id, max_id in db(
                        "SELECT min(id), max(id) FROM ticket"):
                    min_id = int(min_id)
                    max_id = int(max_id)
                    if min_id < ticket.id:
                        add_ticket_link('first', min_id)
                        for prev_id, in db(
                                "SELECT max(id) FROM ticket WHERE id < %s",
                                (ticket.id,)):
                            add_ticket_link('prev', int(prev_id))
                    if ticket.id < max_id:
                        add_ticket_link('last', max_id)
                        for next_id, in db(
                                "SELECT min(id) FROM ticket WHERE %s < id",
                                (ticket.id,)):
                            add_ticket_link('next', int(next_id))
                    break

        add_stylesheet(req, 'common/css/ticket.css')
        add_script(req, 'common/js/folding.js')
        Chrome(self.env).add_wiki_toolbars(req)
        Chrome(self.env).add_auto_preview(req)

        # Add registered converters
        for conversion in mime.get_supported_conversions('trac.ticket.Ticket'):
            format = conversion[0]
            conversion_href = get_resource_url(self.env, ticket.resource,
                                               req.href, format=format)
            add_link(req, 'alternate', conversion_href, conversion[1],
                     conversion[4], format)
                     
        prevnext_nav(req, _("Previous Ticket"), _("Next Ticket"), 
                     _("Back to Query"))

        return 'ticket.html', data, None

    def _prepare_data(self, req, ticket, absurls=False):
        return {'ticket': ticket,
                'context': Context.from_request(req, ticket.resource,
                                                absurls=absurls),
                'preserve_newlines': self.must_preserve_newlines}

    def _toggle_cc(self, req, cc):
        """Return an (action, recipient) tuple corresponding to a change
        of CC status for this user relative to the current `cc_list`."""
        entries = []
        email = req.session.get('email', '').strip()
        if email:
            entries.append(email)
        if req.authname != 'anonymous':
            entries.append(req.authname)
        else:
            author = get_reporter_id(req, 'author').strip()
            if author and author != 'anonymous':
                email = author.split()[-1]
                if (email[0], email[-1]) == ('<', '>'):
                    email = email[1:-1]
                entries.append(email)
        add = []
        remove = []
        cc_list = Chrome(self.env).cc_list(cc)
        for entry in entries:
            if entry in cc_list:
                remove.append(entry)
            else:
                add.append(entry)
        action = entry = ''
        if remove:
            action, entry = ('remove', remove[0])
        elif add:
            action, entry = ('add', add[0])
        return (action, entry, cc_list)
        
    def _populate(self, req, ticket, plain_fields=False):
        if not plain_fields:
            fields = dict([(k[6:], v) for k, v in req.args.iteritems()
                           if k.startswith('field_')])
        else:
            fields = req.args.copy()
        # Prevent direct changes to protected fields (status and resolution are
        # set in the workflow, in get_ticket_changes())
        for each in Ticket.protected_fields:
            fields.pop(each, None)
            fields.pop('checkbox_' + each, None)    # See Ticket.populate()
        ticket.populate(fields)
        # special case for updating the Cc: field
        if 'cc_update' in req.args:
            cc_action, cc_entry, cc_list = self._toggle_cc(req, ticket['cc'])
            if cc_action == 'remove':
                cc_list.remove(cc_entry)
            elif cc_action == 'add':
                cc_list.append(cc_entry)
            ticket['cc'] = ', '.join(cc_list)

    def _get_history(self, req, ticket):
        history = []
        for change in self.rendered_changelog_entries(req, ticket):
            if change['permanent']:
                change['version'] = change['cnum']
                history.append(change)
        return history

    def _render_history(self, req, ticket, data, text_fields):
        """Extract the history for a ticket description."""
        req.perm(ticket.resource).require('TICKET_VIEW')

        history = self._get_history(req, ticket)
        history.reverse()
        history = [c for c in history if any([f in text_fields
                                              for f in c['fields']])]
        history.append({'version': 0, 'comment': "''Initial version''",
                        'date': ticket['time'],
                        'author': ticket['reporter'] # not 100% accurate...
                        })
        data.update({'title': _("Ticket History"),
                     'resource': ticket.resource,
                     'history': history})

        add_ctxtnav(req, _("Back to Ticket #%(num)s", num=ticket.id),
                           req.href.ticket(ticket.id))
        return 'history_view.html', data, None

    def _render_diff(self, req, ticket, data, text_fields):
        """Show differences between two versions of a ticket description.

        `text_fields` is optionally a list of fields of interest, that are
        considered for jumping to the next change.
        """
        new_version = int(req.args.get('version', 1))
        old_version = int(req.args.get('old_version', new_version))
        if old_version > new_version:
            old_version, new_version = new_version, old_version

        # get the list of versions having a description change
        history = self._get_history(req, ticket)
        changes = {}
        descriptions = []
        old_idx = new_idx = -1 # indexes in descriptions
        for change in history:
            version = change['version']
            changes[version] = change
            if any([f in text_fields for f in change['fields']]):
                if old_version and version <= old_version:
                    old_idx = len(descriptions)
                if new_idx == -1 and new_version and version >= new_version:
                    new_idx = len(descriptions)
                descriptions.append((version, change))

        # determine precisely old and new versions
        if old_version == new_version:
            if new_idx >= 0:
                old_idx = new_idx - 1
        if old_idx >= 0:
            old_version, old_change = descriptions[old_idx]
        else:
            old_version, old_change = 0, None
        num_changes = new_idx - old_idx
        if new_idx >= 0:
            new_version, new_change = descriptions[new_idx]
        else:
            raise TracError(_("No differences to show"))

        tnew = ticket.resource(version=new_version)
        told = ticket.resource(version=old_version)

        req.perm(tnew).require('TICKET_VIEW')
        req.perm(told).require('TICKET_VIEW')

        # determine prev and next versions
        prev_version = old_version
        next_version = None
        if new_idx < len(descriptions) - 1:
            next_version = descriptions[new_idx+1][0]

        # -- old properties (old_ticket) and new properties (new_ticket)

        # assume a linear sequence of change numbers, starting at 1, with gaps
        def replay_changes(values, old_values, from_version, to_version):
            for version in range(from_version, to_version+1):
                if version in changes:
                    for k, v in changes[version]['fields'].iteritems():
                        values[k] = v['new']
                        if old_values is not None and k not in old_values:
                            old_values[k] = v['old']

        old_ticket = {}
        if old_version:
            replay_changes(old_ticket, None, 1, old_version)

        new_ticket = dict(old_ticket)
        replay_changes(new_ticket, old_ticket, old_version+1, new_version)

        field_labels = TicketSystem(self.env).get_ticket_field_labels()

        changes = []

        def version_info(t, field=None):
            path = _("Ticket #%(id)s", id=ticket.id)
            # TODO: field info should probably be part of the Resource as well
            if field:
                path = tag(path, Markup(' &ndash; '),
                           field_labels.get(field, field.capitalize()))
            if t.version:
                rev = _("Version %(num)s", num=t.version)
                shortrev = 'v%d' % t.version
            else:
                rev, shortrev = _("Initial Version"), _("initial")
            return {'path':  path, 'rev': rev, 'shortrev': shortrev,
                    'href': get_resource_url(self.env, t, req.href)}

        # -- prop changes
        props = []
        for k, v in new_ticket.iteritems():
            if k not in text_fields:
                old, new = old_ticket[k], new_ticket[k]
                if old != new:
                    label = field_labels.get(k, k.capitalize())
                    prop = {'name': label, 'field': k,
                            'old': {'name': label, 'value': old},
                            'new': {'name': label, 'value': new}}
                    rendered = self._render_property_diff(req, ticket, k,
                                                          old, new, tnew)
                    if rendered:
                        prop['diff'] = tag.li(
                            tag_("Property %(label)s %(rendered)s",
                                 label=tag.strong(label), rendered=rendered))
                    props.append(prop)
        changes.append({'props': props, 'diffs': [],
                        'new': version_info(tnew),
                        'old': version_info(told)})

        # -- text diffs
        diff_style, diff_options, diff_data = get_diff_options(req)
        diff_context = 3
        for option in diff_options:
            if option.startswith('-U'):
                diff_context = int(option[2:])
                break
        if diff_context < 0:
            diff_context = None

        for field in text_fields:
            old_text = old_ticket.get(field)
            old_text = old_text and old_text.splitlines() or []
            new_text = new_ticket.get(field)
            new_text = new_text and new_text.splitlines() or []
            diffs = diff_blocks(old_text, new_text, context=diff_context,
                                ignore_blank_lines='-B' in diff_options,
                                ignore_case='-i' in diff_options,
                                ignore_space_changes='-b' in diff_options)

            changes.append({'diffs': diffs, 'props': [], 'field': field,
                            'new': version_info(tnew, field),
                            'old': version_info(told, field)})

        # -- prev/up/next links
        if prev_version:
            add_link(req, 'prev', get_resource_url(self.env, ticket.resource,
                                                   req.href, action='diff',
                                                   version=prev_version),
                     _("Version %(num)s", num=prev_version))
        add_link(req, 'up', get_resource_url(self.env, ticket.resource,
                                             req.href, action='history'),
                 _("Ticket History"))
        if next_version:
            add_link(req, 'next', get_resource_url(self.env, ticket.resource,
                                                   req.href, action='diff',
                                                   version=next_version),
                     _("Version %(num)s", num=next_version))

        prevnext_nav(req, _("Previous Change"), _("Next Change"), 
                     _("Ticket History"))
        add_stylesheet(req, 'common/css/diff.css')
        add_script(req, 'common/js/diff.js')

        data.update({
            'title': _("Ticket Diff"),
            'resource': ticket.resource,
            'old_version': old_version, 'new_version': new_version,
            'changes': changes, 'diff': diff_data,
            'num_changes': num_changes, 'change': new_change,
            'old_ticket': old_ticket, 'new_ticket': new_ticket,
            'longcol': '', 'shortcol': ''
        })

        return 'diff_view.html', data, None

    def _make_comment_url(self, req, ticket, cnum, version=None):
        return req.href.ticket(ticket.id,
                               cnum_hist=version is not None and cnum or None,
                               cversion=version) + '#comment:%d' % cnum

    def _get_comment_history(self, req, ticket, cnum):
        history = []
        for version, date, author, comment in ticket.get_comment_history(cnum):
            history.append({
                'version': version, 'date': date, 'author': author,
                'comment': version == 0 and _("''Initial version''") or '',
                'value': comment,
                'url': self._make_comment_url(req, ticket, cnum, version)
            })
        return history
        
    def _render_comment_history(self, req, ticket, data, cnum):
        """Extract the history for a ticket comment."""
        req.perm(ticket.resource).require('TICKET_VIEW')
        history = self._get_comment_history(req, ticket, cnum)
        history.reverse()
        url = self._make_comment_url(req, ticket, cnum)
        data.update({
            'title': _("Ticket Comment History"),
            'resource': ticket.resource,
            'name': _("Ticket #%(num)s, comment %(cnum)d",
                      num=ticket.id, cnum=cnum),
            'url': url,
            'diff_action': 'comment-diff', 'diff_args': [('cnum', cnum)],
            'history': history,
        })
        add_ctxtnav(req, _("Back to Ticket #%(num)s", num=ticket.id), url)
        return 'history_view.html', data, None

    def _render_comment_diff(self, req, ticket, data, cnum):
        """Show differences between two versions of a ticket comment."""
        req.perm(ticket.resource).require('TICKET_VIEW')
        new_version = int(req.args.get('version', 1))
        old_version = int(req.args.get('old_version', new_version))
        if old_version > new_version:
            old_version, new_version = new_version, old_version
        elif old_version == new_version:
            old_version = new_version - 1

        history = {}
        for change in self._get_comment_history(req, ticket, cnum):
            history[change['version']] = change

        def version_info(version):
            path = _("Ticket #%(num)s, comment %(cnum)d",
                     num=ticket.id, cnum=cnum)
            if version:
                rev = _("Version %(num)s", num=version)
                shortrev = 'v%d' % version
            else:
                rev, shortrev = _("Initial Version"), _("initial")
            return {'path':  path, 'rev': rev, 'shortrev': shortrev}

        diff_style, diff_options, diff_data = get_diff_options(req)
        diff_context = 3
        for option in diff_options:
            if option.startswith('-U'):
                diff_context = int(option[2:])
                break
        if diff_context < 0:
            diff_context = None

        def get_text(version):
            try:
                text = history[version]['value']
                return text and text.splitlines() or []
            except KeyError:
                raise ResourceNotFound(_("No version %(version)d for comment "
                                         "%(cnum)d on ticket #%(ticket)s",
                                         version=version, cnum=cnum,
                                         ticket=ticket.id))
        
        old_text = get_text(old_version)
        new_text = get_text(new_version)
        diffs = diff_blocks(old_text, new_text, context=diff_context,
                            ignore_blank_lines='-B' in diff_options,
                            ignore_case='-i' in diff_options,
                            ignore_space_changes='-b' in diff_options)

        changes = [{'diffs': diffs, 'props': [],
                    'new': version_info(new_version),
                    'old': version_info(old_version)}]

        # -- prev/up/next links
        prev_version = old_version
        next_version = None
        if new_version < len(history) - 1:
            next_version = new_version + 1

        if prev_version:
            url = req.href.ticket(ticket.id, cnum=cnum, action='comment-diff',
                                  version=prev_version)
            add_link(req, 'prev', url, _("Version %(num)s", num=prev_version))
        add_link(req, 'up', req.href.ticket(ticket.id, cnum=cnum,
                                            action='comment-history'),
                 _("Ticket Comment History"))
        if next_version:
            url = req.href.ticket(ticket.id, cnum=cnum, action='comment-diff',
                                  version=next_version)
            add_link(req, 'next', url, _("Version %(num)s", num=next_version))

        prevnext_nav(req, _("Previous Change"), _("Next Change"),
                     _("Ticket Comment History"))
        add_stylesheet(req, 'common/css/diff.css')
        add_script(req, 'common/js/diff.js')

        data.update({
            'title': _("Ticket Comment Diff"),
            'resource': ticket.resource,
            'name': _("Ticket #%(num)s, comment %(cnum)d",
                      num=ticket.id, cnum=cnum),
            'url': self._make_comment_url(req, ticket, cnum),
            'old_url': self._make_comment_url(req, ticket, cnum, old_version),
            'new_url': self._make_comment_url(req, ticket, cnum, new_version),
            'diff_url': req.href.ticket(ticket.id, cnum=cnum,
                                        action='comment-diff',
                                        version=new_version),
            'diff_action': 'comment-diff', 'diff_args': [('cnum', cnum)],
            'old_version': old_version, 'new_version': new_version,
            'changes': changes, 'diff': diff_data,
            'num_changes': new_version - old_version,
            'change': history[new_version],
            'ticket': ticket, 'cnum': cnum,
            'longcol': '', 'shortcol': ''
        })

        return 'diff_view.html', data, None

    def export_csv(self, req, ticket, sep=',', mimetype='text/plain'):
        # FIXME: consider dumping history of changes here as well
        #        as one row of output doesn't seem to be terribly useful...
        fields = [f for f in ticket.fields 
                  if f['name'] not in ('time', 'changetime')]
        content = StringIO()
        content.write('\xef\xbb\xbf')   # BOM
        writer = csv.writer(content, delimiter=sep, quoting=csv.QUOTE_MINIMAL)
        writer.writerow(['id'] + [unicode(f['name']) for f in fields])

        context = Context.from_request(req, ticket.resource)
        cols = [unicode(ticket.id)]
        for f in fields:
            name = f['name']
            value = ticket.values.get(name, '')
            if name in ('cc', 'reporter'):
                value = Chrome(self.env).format_emails(context, value, ' ')
            elif name in ticket.time_fields:
                value = format_datetime(value, tzinfo=req.tz)
            cols.append(value.encode('utf-8'))
        writer.writerow(cols)
        return (content.getvalue(), '%s;charset=utf-8' % mimetype)

    def export_rss(self, req, ticket):
        changes = []
        change_summary = {}

        for change in self.rendered_changelog_entries(req, ticket):
            changes.append(change)
            # compute a change summary
            change_summary = {}
            # wikify comment
            if 'comment' in change:
                change_summary['added'] = ['comment']
            for field, values in change['fields'].iteritems():
                if field == 'description':
                    change_summary.setdefault('changed', []).append(field)
                else:
                    chg = 'changed'
                    if not values['old']:
                        chg = 'set'
                    elif not values['new']:
                        chg = 'deleted'
                    change_summary.setdefault(chg, []).append(field)
            c = change_summary.get('changed')
            if c:
                c = ngettext("%(labels)s changed", "%(labels)s changed",
                             len(c), labels=', '.join(c))
            s = change_summary.get('set')
            if s:
                s = ngettext("%(labels)s set", "%(labels)s set",
                             len(s), labels=', '.join(s))
            d = change_summary.get('deleted')
            if d:
                d = ngettext("%(labels)s deleted", "%(labels)s deleted",
                             len(d), labels=', '.join(d))
            change['title'] = _("; ").join(g for g in [c, s, d] if g)

        data = self._prepare_data(req, ticket, absurls=True)
        data['changes'] = changes
        output = Chrome(self.env).render_template(req, 'ticket.rss', data,
                                                  'application/rss+xml')
        return output, 'application/rss+xml'

    # Ticket validation and changes
    
    def _validate_ticket(self, req, ticket, force_collision_check=False):
        valid = True
        resource = ticket.resource

        # If the ticket has been changed, check the proper permissions
        if ticket.exists and ticket._old:
            # Status and resolution can be modified by the workflow even
            # without having TICKET_CHGPROP
            changed = set(ticket._old) - set(['status', 'resolution'])
            if 'description' in changed \
                    and 'TICKET_EDIT_DESCRIPTION' not in req.perm(resource):
                add_warning(req, _("No permission to edit the ticket "
                                   "description."))
                valid = False
            changed.discard('description')
            if 'reporter' in changed \
                    and 'TICKET_ADMIN' not in req.perm(resource):
                add_warning(req, _("No permission to change the ticket "
                                   "reporter."))
                valid = False
            changed.discard('reporter')
            if changed and 'TICKET_CHGPROP' not in req.perm(resource):
                add_warning(req, _("No permission to change ticket fields."))
                valid = False
            if not valid:
                ticket.values.update(ticket._old)

        comment = req.args.get('comment')
        if comment:
            if not ('TICKET_CHGPROP' in req.perm(resource) or \
                    'TICKET_APPEND' in req.perm(resource)):
                add_warning(req, _("No permissions to add a comment."))
                valid = False

        # Mid air collision?
        if ticket.exists and (ticket._old or comment or force_collision_check):
            if req.args.get('ts') != str(ticket['changetime']):
                add_warning(req, _("Sorry, can not save your changes. "
                              "This ticket has been modified by someone else "
                              "since you started"))
                valid = False

        # Always require a summary
        if not ticket['summary']:
            add_warning(req, _("Tickets must contain a summary."))
            valid = False
            
        # Always validate for known values
        for field in ticket.fields:
            if 'options' not in field:
                continue
            if field['name'] == 'status':
                continue
            name = field['name']
            if name in ticket.values and name in ticket._old:
                value = ticket[name]
                if value:
                    if value not in field['options']:
                        add_warning(req, '"%s" is not a valid value for '
                                    'the %s field.' % (value, name))
                        valid = False
                elif not field.get('optional', False):
                    add_warning(req, _("field %(name)s must be set",
                                       name=name))
                    valid = False

        # Validate description length
        if len(ticket['description'] or '') > self.max_description_size:
            add_warning(req, _("Ticket description is too long (must be less "
                               "than %(num)s characters)",
                               num=self.max_description_size))
            valid = False

        # Validate comment length
        if len(comment or '') > self.max_comment_size:
            add_warning(req, _("Ticket comment is too long (must be less "
                               "than %(num)s characters)",
                               num=self.max_comment_size))
            valid = False

        # Validate comment numbering
        try:
            # comment index must be a number
            int(req.args.get('cnum') or 0)
            # replyto must be 'description' or a number
            replyto = req.args.get('replyto')
            if replyto != 'description':
                int(replyto or 0)
        except ValueError:
            # Shouldn't happen in "normal" circumstances, hence not a warning
            raise InvalidTicket(_("Invalid comment threading identifier"))

        # Custom validation rules
        for manipulator in self.ticket_manipulators:
            for field, message in manipulator.validate_ticket(req, ticket):
                valid = False
                if field:
                    add_warning(req, _("The ticket field '%(field)s' is "
                                       "invalid: %(message)s",
                                       field=field, message=message))
                else:
                    add_warning(req, message)
        return valid

    def _do_create(self, req, ticket):
        ticket.insert()

        # Notify
        try:
            tn = TicketNotifyEmail(self.env)
            tn.notify(ticket, newticket=True)
        except Exception, e:
            self.log.error("Failure sending notification on creation of "
                    "ticket #%s: %s", ticket.id, exception_to_unicode(e))
            add_warning(req, _("The ticket has been created, but an error "
                               "occurred while sending notifications: "
                               "%(message)s", message=to_unicode(e)))

        # Redirect the user to the newly created ticket or add attachment
        ticketref=tag.a('#', ticket.id, href=req.href.ticket(ticket.id))
        if 'attachment' in req.args:
            add_notice(req, tag_("The ticket %(ticketref)s has been created. "
                                 "You can now attach the desired files.",
                                 ticketref=ticketref))
            req.redirect(req.href.attachment('ticket', ticket.id,
                                             action='new'))
        if 'TICKET_VIEW' not in req.perm('ticket', ticket.id):
            add_notice(req, tag_("The ticket %(ticketref)s has been created, "
                                 "but you don't have permission to view it.",
                                 ticketref=ticketref))
            req.redirect(req.href.newticket())
        req.redirect(req.href.ticket(ticket.id))

    def _do_save(self, req, ticket, action):
        cnum = req.args.get('cnum')
        replyto = req.args.get('replyto')
        internal_cnum = cnum
        if cnum and replyto: # record parent.child relationship
            internal_cnum = '%s.%s' % (replyto, cnum)

        # Save the action controllers we need to call side-effects for before
        # we save the changes to the ticket.
        controllers = list(self._get_action_controllers(req, ticket, action))

        # -- Save changes

        fragment = ''
        now = datetime.now(utc)
        if ticket.save_changes(get_reporter_id(req, 'author'),
                                     req.args.get('comment'), when=now,
                                     cnum=internal_cnum):
            fragment = cnum and '#comment:' + cnum or ''
            try:
                tn = TicketNotifyEmail(self.env)
                tn.notify(ticket, newticket=False, modtime=now)
            except Exception, e:
                self.log.error("Failure sending notification on change to "
                        "ticket #%s: %s", ticket.id, exception_to_unicode(e))
                # TRANSLATOR: The 'change' has been saved... (link)
                change = _('change')
                if fragment:
                    change = tag.a(change, href=fragment)
                add_warning(req, tag_("The %(change)s has been saved, but an "
                                      "error occurred while sending "
                                      "notifications: %(message)s",
                                      change=change, message=to_unicode(e)))
                fragment = ''

        # After saving the changes, apply the side-effects.
        for controller in controllers:
            self.env.log.debug("Side effect for %s" %
                               controller.__class__.__name__)
            controller.apply_action_side_effects(req, ticket, action)

        req.redirect(req.href.ticket(ticket.id) + fragment)

    def get_ticket_changes(self, req, ticket, selected_action):
        """Returns a dictionary of field changes.
        
        The field changes are represented as:
        `{field: {'old': oldvalue, 'new': newvalue, 'by': what}, ...}`
        """
        field_labels = TicketSystem(self.env).get_ticket_field_labels()
        field_changes = {}
        def store_change(field, old, new, author):
            field_changes[field] = {'old': old, 'new': new, 'by': author,
                                    'label': field_labels.get(field, field)}
        # Start with user changes
        for field, value in ticket._old.iteritems():
            store_change(field, value or '', ticket[field], 'user')
            
        # Apply controller changes corresponding to the selected action
        problems = []
        for controller in self._get_action_controllers(req, ticket,
                                                       selected_action):
            cname = controller.__class__.__name__
            action_changes = controller.get_ticket_changes(req, ticket,
                                                           selected_action)
            for key in action_changes.keys():
                old = ticket[key]
                new = action_changes[key]
                # Check for conflicting changes between controllers
                if key in field_changes:
                    last_new = field_changes[key]['new']
                    last_by = field_changes[key]['by'] 
                    if last_new != new and last_by:
                        problems.append('%s changed "%s" to "%s", '
                                        'but %s changed it to "%s".' %
                                        (cname, key, new, last_by, last_new))
                store_change(key, old, new, cname)

        # Detect non-changes
        for key, item in field_changes.items():
            if item['old'] == item['new']:
                del field_changes[key]
        return field_changes, problems

    def _apply_ticket_changes(self, ticket, field_changes):
        """Apply the changes obtained from `get_ticket_changes` to the ticket
        """
        for key in field_changes:
            ticket[key] = field_changes[key]['new']

    def _query_link(self, req, name, value, text=None):
        """Return a link to /query with the appropriate name and value"""
        default_query = self.ticketlink_query.startswith('?') and \
                        self.ticketlink_query[1:] or self.ticketlink_query
        args = arg_list_to_args(parse_arg_list(default_query))
        args[name] = value
        return tag.a(text or value, href=req.href.query(args))

    def _query_link_words(self, context, name, value):
        """Splits a list of words and makes a query link to each separately"""
        if not isinstance(value, basestring): # None or other non-splitable
            return value
        default_query = self.ticketlink_query.startswith('?') and \
                        self.ticketlink_query[1:] or self.ticketlink_query
        args = arg_list_to_args(parse_arg_list(default_query))
        items = []
        for i, word in enumerate(re.split(r'([;,\s]+)', value)):
            if i % 2:
                items.append(word)
            elif word:
                rendered = name != 'cc' and word \
                           or Chrome(self.env).format_emails(context, word)
                if rendered == word:
                    word_args = args.copy()
                    word_args[name] = '~' + word
                    items.append(tag.a(word,
                                       href=context.href.query(word_args)))
                else:
                    items.append(rendered)
        return tag(items)

    def _prepare_fields(self, req, ticket):
        context = Context.from_request(req, ticket.resource)
        fields = []
        owner_field = None
        for field in ticket.fields:
            name = field['name']
            type_ = field['type']
 
            # enable a link to custom query for all choice fields
            if type_ not in ['text', 'textarea']:
                field['rendered'] = self._query_link(req, name, ticket[name])

            # per field settings
            if name in ('summary', 'reporter', 'description', 'status',
                        'resolution', 'time', 'changetime'):
                field['skip'] = True
            elif name == 'owner':
                TicketSystem(self.env).eventually_restrict_owner(field, ticket)
                type_ = field['type']
                field['skip'] = True
                if not ticket.exists:
                    field['label'] = _("Owner")
                    if 'TICKET_MODIFY' in req.perm(ticket.resource):
                        field['skip'] = False
                        owner_field = field
            elif name == 'milestone':
                milestones = [Milestone(self.env, opt)
                              for opt in field['options']]
                milestones = [m for m in milestones
                              if 'MILESTONE_VIEW' in req.perm(m.resource)]
                groups = group_milestones(milestones, ticket.exists 
                    and 'TICKET_ADMIN' in req.perm(ticket.resource))
                field['options'] = []
                field['optgroups'] = [
                    {'label': label, 'options': [m.name for m in milestones]}
                    for (label, milestones) in groups]
                milestone = Resource('milestone', ticket[name])
                field['rendered'] = render_resource_link(self.env, context,
                                                         milestone, 'compact')
            elif name == 'keywords':
                field['rendered'] = self._query_link_words(context, name,
                                                           ticket[name])
            elif name == 'cc':
                field['rendered'] = self._query_link_words(context, name,
                                                           ticket[name])
                if ticket.exists and \
                        'TICKET_EDIT_CC' not in req.perm(ticket.resource):
                    cc = ticket._old.get('cc', ticket['cc'])
                    cc_action, cc_entry, cc_list = self._toggle_cc(req, cc)
                    field['edit_label'] = {
                            'add': _("Add to Cc"),
                            'remove': _("Remove from Cc"),
                            '': _("Add/Remove from Cc")}[cc_action]
                    field['cc_entry'] = cc_entry or _("<Author field>")
                    field['cc_update'] = 'cc_update' in req.args or None

            # per type settings
            if type_ in ('radio', 'select'):
                if ticket.exists:
                    value = ticket.values.get(name)
                    options = field['options']
                    optgroups = []
                    for x in field.get('optgroups', []):
                        optgroups.extend(x['options'])
                    if value and \
                        (not value in options and \
                         not value in optgroups):
                        # Current ticket value must be visible,
                        # even if it's not among the possible values
                        options.append(value)
            elif type_ == 'checkbox':
                value = ticket.values.get(name)
                if value in ('1', '0'):
                    field['rendered'] = self._query_link(req, name, value,
                                value == '1' and _("yes") or _("no"))
            elif type_ == 'text':
                if field.get('format') == 'wiki':
                    field['rendered'] = format_to_oneliner(self.env, context,
                                                           ticket[name])
            elif type_ == 'textarea':
                if field.get('format') == 'wiki':
                    field['rendered'] = \
                        format_to_html(self.env, context, ticket[name],
                                escape_newlines=self.must_preserve_newlines)
            
            # ensure sane defaults
            field.setdefault('optional', False)
            field.setdefault('options', [])
            field.setdefault('skip', False)
            fields.append(field)
        
        # Move owner field to end when shown
        if owner_field is not None:
            fields.remove(owner_field)
            fields.append(owner_field)
        return fields
        
    def _insert_ticket_data(self, req, ticket, data, author_id, field_changes):
        """Insert ticket data into the template `data`"""
        replyto = req.args.get('replyto')
        data['replyto'] = replyto
        data['version'] = ticket.resource.version
        data['description_change'] = None

        data['author_id'] = author_id

        # -- Ticket fields

        fields = self._prepare_fields(req, ticket)

        # -- Ticket Change History

        def quote_original(author, original, link):
            if 'comment' not in req.args: # i.e. the comment was not yet edited
                data['comment'] = '\n'.join(
                    ["Replying to [%s %s]:" % (link,
                                        obfuscate_email_address(author))] +
                    ["> %s" % line for line in original.splitlines()] + [''])

        if replyto == 'description':
            quote_original(ticket['reporter'], ticket['description'],
                           'ticket:%d' % ticket.id)
        values = {}
        replies = {}
        changes = []
        cnum = 0
        skip = False
        for change in self.rendered_changelog_entries(req, ticket):
            # change['permanent'] is false for attachment changes; true for
            # other changes.
            if change['permanent']:
                cnum = change['cnum']
                if ticket.resource.version is not None and \
                       cnum > ticket.resource.version:
                    # Retrieve initial ticket values from later changes
                    for k, v in change['fields'].iteritems():
                        if k not in values:
                            values[k] = v['old']
                    skip = True
                else:
                    # keep track of replies threading
                    if 'replyto' in change:
                        replies.setdefault(change['replyto'], []).append(cnum)
                    # eventually cite the replied to comment
                    if replyto == str(cnum):
                        quote_original(change['author'], change['comment'],
                                       'comment:%s' % replyto)
                    if ticket.resource.version:
                        # Override ticket value by current changes
                        for k, v in change['fields'].iteritems():
                            values[k] = v['new']
                    if 'description' in change['fields']:
                        data['description_change'] = change
            if not skip:
                changes.append(change)

        if ticket.resource.version is not None:
            ticket.values.update(values)

        # -- Workflow support
        
        selected_action = req.args.get('action')
        
        # action_controls is an ordered list of "renders" tuples, where
        # renders is a list of (action_key, label, widgets, hints) representing
        # the user interface for each action
        action_controls = []
        sorted_actions = TicketSystem(self.env).get_available_actions(req,
                                                                      ticket)
        for action in sorted_actions:
            first_label = None
            hints = []
            widgets = []
            for controller in self._get_action_controllers(req, ticket,
                                                           action):
                label, widget, hint = controller.render_ticket_action_control(
                    req, ticket, action)
                if not first_label:
                    first_label = label
                widgets.append(widget)
                hints.append(hint)
            action_controls.append((action, first_label, tag(widgets), hints))

        # The default action is the first in the action_controls list.
        if not selected_action:
            if action_controls:
                selected_action = action_controls[0][0]

        # Insert change preview
        change_preview = {
            'date': datetime.now(utc),
            'author': author_id,
            'fields': field_changes,
            'preview': True,
            'comment': req.args.get('comment', data.get('comment')),
        }
        replyto = req.args.get('replyto')
        if replyto:
            change_preview['replyto'] = replyto
        if req.method == 'POST':
            self._apply_ticket_changes(ticket, field_changes)
            self._render_property_changes(req, ticket, field_changes)

        if ticket.resource.version is not None: ### FIXME
            ticket.values.update(values)

        context = Context.from_request(req, ticket.resource)

        # Display the owner and reporter links when not obfuscated
        chrome = Chrome(self.env)
        for user in 'reporter', 'owner':
            if chrome.format_author(req, ticket[user]) == ticket[user]:
                data['%s_link' % user] = self._query_link(req, user,
                                                            ticket[user])
        data.update({
            'context': context,
            'fields': fields, 'changes': changes,
            'replies': replies, 'cnum': cnum + 1,
            'attachments': AttachmentModule(self.env).attachment_data(context),
            'action_controls': action_controls,
            'action': selected_action,
            'change_preview': change_preview,
        })

    def rendered_changelog_entries(self, req, ticket, when=None):
        """Iterate on changelog entries, consolidating related changes
        in a `dict` object.
        """
        attachment_realm = ticket.resource.child('attachment')
        for group in self.grouped_changelog_entries(ticket, when=when):
            t = ticket.resource(version=group.get('cnum', None))
            if 'TICKET_VIEW' in req.perm(t):
                self._render_property_changes(req, ticket, group['fields'], t)
                if 'attachment' in group['fields']:
                    filename = group['fields']['attachment']['new']
                    attachment = attachment_realm(id=filename)
                    if 'ATTACHMENT_VIEW' not in req.perm(attachment):
                        del group['fields']['attachment']
                        if not group['fields']:
                            continue
                yield group

    def _render_property_changes(self, req, ticket, fields, resource_new=None):
        for field, changes in fields.iteritems():
            new, old = changes['new'], changes['old']
            rendered = self._render_property_diff(req, ticket, field, old, new,
                                                  resource_new)
            if rendered:
                changes['rendered'] = rendered

    def _render_property_diff(self, req, ticket, field, old, new, 
                              resource_new=None):
        rendered = None
        # per type special rendering of diffs
        type_ = None
        for f in ticket.fields:
            if f['name'] == field:
                type_ = f['type']
                break
        if type_ == 'checkbox':
            rendered = new == '1' and _("set") or _("unset")
        elif type_ == 'textarea':
            if not resource_new:
                rendered = _("modified")
            else:
                href = get_resource_url(self.env, resource_new, req.href,
                                        action='diff')
                # TRANSLATOR: modified ('diff') (link)
                diff = tag.a(_("diff"), href=href)
                rendered = tag_("modified (%(diff)s)", diff=diff)

        # per name special rendering of diffs
        old_list, new_list = None, None
        render_elt = lambda x: x
        sep = ', '
        if field == 'cc':
            chrome = Chrome(self.env)
            old_list, new_list = chrome.cc_list(old), chrome.cc_list(new)
            if not (Chrome(self.env).show_email_addresses or 
                    'EMAIL_VIEW' in req.perm(resource_new or ticket.resource)):
                render_elt = obfuscate_email_address
        elif field == 'keywords':
            old_list, new_list = old.split(), new.split()
            sep = ' '
        if (old_list, new_list) != (None, None):
            added = [tag.em(render_elt(x)) for x in new_list 
                     if x not in old_list]
            remvd = [tag.em(render_elt(x)) for x in old_list
                     if x not in new_list]
            added = added and tagn_("%(items)s added", "%(items)s added",
                                    len(added), items=separated(added, sep))
            remvd = remvd and tagn_("%(items)s removed", "%(items)s removed",
                                    len(remvd), items=separated(remvd, sep))
            if added or remvd:
                rendered = tag(added, added and remvd and _("; "), remvd)
        if field in ('reporter', 'owner'):
            if not (Chrome(self.env).show_email_addresses or 
                    'EMAIL_VIEW' in req.perm(resource_new or ticket.resource)):
                old = obfuscate_email_address(old)
                new = obfuscate_email_address(new)
            if old and not new:
                rendered = tag_("%(value)s deleted", value=tag.em(old))
            elif new and not old:
                rendered = tag_("set to %(value)s", value=tag.em(new))
            elif old and new:
                rendered = tag_("changed from %(old)s to %(new)s",
                                old=tag.em(old), new=tag.em(new))
        return rendered

    def grouped_changelog_entries(self, ticket, db=None, when=None):
        """Iterate on changelog entries, consolidating related changes
        in a `dict` object.

        :since 0.13: the `db` parameter is no longer needed and will be removed
        in version 0.14
        """
        field_labels = TicketSystem(self.env).get_ticket_field_labels()
        changelog = ticket.get_changelog(when=when)
        autonum = 0 # used for "root" numbers
        last_uid = current = None
        for date, author, field, old, new, permanent in changelog:
            uid = permanent and (date,) or (date, author)
            if uid != last_uid:
                if current:
                    last_comment = comment_history[max(comment_history)]
                    last_comment['comment'] = current['comment']
                    yield current
                last_uid = uid
                comment_history = {0: {'date': date}}
                current = {'date': date, 'fields': {},
                           'permanent': permanent, 'comment': '',
                           'comment_history': comment_history}
                if permanent and not when:
                    autonum += 1
                    current['cnum'] = autonum
            # some common processing for fields
            if not field.startswith('_'):
                current.setdefault('author', author)
                comment_history[0].setdefault('author', author)
            if field == 'comment':
                current['comment'] = new
                # Always take the author from the comment field if available
                current['author'] = comment_history[0]['author'] = author
                if old:
                    if '.' in old: # retrieve parent.child relationship
                        parent_num, this_num = old.split('.', 1)
                        current['replyto'] = parent_num
                    else:
                        this_num = old
                    current['cnum'] = autonum = int(this_num)
            elif field.startswith('_comment'):      # Comment edits
                rev = int(field[8:])
                comment_history.setdefault(rev, {}).update({'comment': old})
                comment_history.setdefault(rev + 1, {}).update(
                        {'author': author, 'date': from_utimestamp(long(new))})
            elif (old or new) and old != new:
                current['fields'][field] = {
                    'old': old, 'new': new,
                    'label': field_labels.get(field, field)}
        if current:
            last_comment = comment_history[max(comment_history)]
            last_comment['comment'] = current['comment']
            yield current<|MERGE_RESOLUTION|>--- conflicted
+++ resolved
@@ -36,12 +36,7 @@
 from trac.ticket.model import Milestone, Ticket, group_milestones
 from trac.ticket.notification import TicketNotifyEmail
 from trac.timeline.api import ITimelineEventProvider
-<<<<<<< HEAD
-from trac.util import get_reporter_id
-=======
 from trac.util import as_bool, get_reporter_id
-from trac.util.compat import any
->>>>>>> c8985b0d
 from trac.util.datefmt import format_datetime, from_utimestamp, \
                               to_utimestamp, utc
 from trac.util.text import exception_to_unicode, obfuscate_email_address, \
