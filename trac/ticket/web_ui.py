# -*- coding: utf-8 -*-
#
# Copyright (C) 2003-2009 Edgewall Software
# Copyright (C) 2003-2005 Jonas Borgström <jonas@edgewall.com>
# All rights reserved.
#
# This software is licensed as described in the file COPYING, which
# you should have received as part of this distribution. The terms
# are also available at http://trac.edgewall.org/wiki/TracLicense.
#
# This software consists of voluntary contributions made by many
# individuals. For the exact contribution history, see the revision
# history and logs, available at http://trac.edgewall.org/log/.
#
# Author: Jonas Borgström <jonas@edgewall.com>

from __future__ import with_statement

import csv
from datetime import datetime
import pkg_resources
import re
from StringIO import StringIO

from genshi.core import Markup
from genshi.builder import tag

from trac.attachment import AttachmentModule
from trac.config import BoolOption, Option, IntOption, _TRUE_VALUES
from trac.core import *
from trac.mimeview.api import Mimeview, IContentConverter, Context
from trac.resource import Resource, ResourceNotFound, get_resource_url, \
                         render_resource_link, get_resource_shortname
from trac.search import ISearchSource, search_to_sql, shorten_result
from trac.ticket.api import TicketSystem, ITicketManipulator
from trac.ticket.model import Milestone, Ticket, group_milestones
from trac.ticket.notification import TicketNotifyEmail
from trac.timeline.api import ITimelineEventProvider
from trac.util import get_reporter_id
from trac.util.datefmt import format_datetime, from_utimestamp, \
                              to_utimestamp, utc
from trac.util.text import exception_to_unicode, obfuscate_email_address, \
                           shorten_line, to_unicode
from trac.util.presentation import separated
from trac.util.translation import _, tag_, tagn_, N_, gettext, ngettext
from trac.versioncontrol.diff import get_diff_options, diff_blocks
from trac.web import arg_list_to_args, parse_arg_list, IRequestHandler
from trac.web.chrome import add_link, add_notice, add_script, add_stylesheet, \
                            add_warning, add_ctxtnav, prevnext_nav, Chrome, \
                            INavigationContributor, ITemplateProvider
from trac.wiki.formatter import format_to, format_to_html, format_to_oneliner


class InvalidTicket(TracError):
    """Exception raised when a ticket fails validation."""
    title = N_("Invalid Ticket")


class TicketModule(Component):

    implements(IContentConverter, INavigationContributor, IRequestHandler,
               ISearchSource, ITemplateProvider, ITimelineEventProvider)

    ticket_manipulators = ExtensionPoint(ITicketManipulator)

    timeline_details = BoolOption('timeline', 'ticket_show_details', 'false',
        """Enable the display of all ticket changes in the timeline, not only
        open / close operations (''since 0.9'').""")

    max_description_size = IntOption('ticket', 'max_description_size', 262144,
        """Don't accept tickets with a too big description.
        (''since 0.11'').""")

    max_comment_size = IntOption('ticket', 'max_comment_size', 262144,
        """Don't accept tickets with a too big comment.
        (''since 0.11.2'')""")

    timeline_newticket_formatter = Option('timeline', 'newticket_formatter',
                                          'oneliner',
        """Which formatter flavor (e.g. 'html' or 'oneliner') should be
        used when presenting the description for new tickets.
        If 'oneliner', the [timeline] abbreviated_messages option applies.
        (''since 0.11'').""")

    preserve_newlines = Option('ticket', 'preserve_newlines', 'default',
        """Whether Wiki formatter should respect the new lines present
        in the Wiki text.
        If set to 'default', this is equivalent to 'yes' for new environments
        but keeps the old behavior for upgraded environments (i.e. 'no').
        (''since 0.11'').""")

    ticketlink_query = Option('query', 'ticketlink_query',
        default='?status=!closed', 
        doc="""The base query to be used when linkifying values of ticket
            fields. The query is a URL query
            string starting with `?` as used in `query:`
            [TracQuery#UsingTracLinks Trac links].
            (''since 0.12'')""")

    def __init__(self):
        self._warn_for_default_attr = set()

    def __getattr__(self, name):
        """Delegate access to ticket default Options which were move to
        TicketSystem.

        .. todo:: remove in 0.13
        """
        if name.startswith('default_'):
            if name not in self._warn_for_default_attr:
                self.log.warning("%s option should be accessed via "
                                 "TicketSystem component", name)
                self._warn_for_default_attr.add(name)
            return getattr(TicketSystem(self.env), name)
        raise AttributeError("TicketModule has no attribute '%s'" % name)

    def _must_preserve_newlines(self):
        preserve_newlines = self.preserve_newlines
        if preserve_newlines == 'default':
            preserve_newlines = self.env.get_version(initial=True) >= 21 # 0.11
        return preserve_newlines in _TRUE_VALUES
    must_preserve_newlines = property(_must_preserve_newlines)

    # IContentConverter methods

    def get_supported_conversions(self):
        yield ('csv', _("Comma-delimited Text"), 'csv',
               'trac.ticket.Ticket', 'text/csv', 8)
        yield ('tab', _("Tab-delimited Text"), 'tsv',
               'trac.ticket.Ticket', 'text/tab-separated-values', 8)
        yield ('rss', _("RSS Feed"), 'xml',
               'trac.ticket.Ticket', 'application/rss+xml', 8)

    def convert_content(self, req, mimetype, ticket, key):
        if key == 'csv':
            return self.export_csv(req, ticket, mimetype='text/csv')
        elif key == 'tab':
            return self.export_csv(req, ticket, sep='\t',
                                   mimetype='text/tab-separated-values')
        elif key == 'rss':
            return self.export_rss(req, ticket)

    # INavigationContributor methods

    def get_active_navigation_item(self, req):
        if re.match(r'/newticket/?', req.path_info):
            return 'newticket'
        return 'tickets'

    def get_navigation_items(self, req):
        if 'TICKET_CREATE' in req.perm:
            yield ('mainnav', 'newticket', 
                   tag.a(_("New Ticket"), href=req.href.newticket(),
                         accesskey=7))

    # IRequestHandler methods

    def match_request(self, req):
        if req.path_info == "/newticket":
            return True
        match = re.match(r'/ticket/([0-9]+)$', req.path_info)
        if match:
            req.args['id'] = match.group(1)
            return True

    def process_request(self, req):
        if 'id' in req.args:
            if req.path_info == '/newticket':
                raise TracError(_("id can't be set for a new ticket request."))
            return self._process_ticket_request(req)
        return self._process_newticket_request(req)

    # ITemplateProvider methods

    def get_htdocs_dirs(self):
        return []

    def get_templates_dirs(self):
        return [pkg_resources.resource_filename('trac.ticket', 'templates')]

    # ISearchSource methods

    def get_search_filters(self, req):
        if 'TICKET_VIEW' in req.perm:
            yield ('ticket', _("Tickets"))

    def get_search_results(self, req, terms, filters):
        if not 'ticket' in filters:
            return
        ticket_realm = Resource('ticket')
        with self.env.db_query as db:
            sql, args = search_to_sql(db, ['summary', 'keywords',
                                           'description', 'reporter', 'cc', 
                                           db.cast('id', 'text')], terms)
            sql2, args2 = search_to_sql(db, ['newvalue'], terms)
            sql3, args3 = search_to_sql(db, ['value'], terms)
            ticketsystem = TicketSystem(self.env)
            for summary, desc, author, type, tid, ts, status, resolution in \
                    db("""SELECT summary, description, reporter, type, id,
                                 time, status, resolution 
                          FROM ticket
                          WHERE id IN (
                              SELECT id FROM ticket WHERE %s
                            UNION
                              SELECT ticket FROM ticket_change
                              WHERE field='comment' AND %s
                            UNION
                              SELECT ticket FROM ticket_custom WHERE %s
                          )
                          """ % (sql, sql2, sql3),
                          args + args2 + args3):
                t = ticket_realm(id=tid)
                if 'TICKET_VIEW' in req.perm(t):
                    yield (req.href.ticket(tid),
                           tag_("%(title)s: %(message)s",
                                title=tag.span(
                                    get_resource_shortname(self.env, t),
                                    class_=status),
                                message=ticketsystem.format_summary(
                                    summary, status, resolution, type)),
                           from_utimestamp(ts), author,
                           shorten_result(desc, terms))
        
        # Attachments
        for result in AttachmentModule(self.env).get_search_results(
            req, ticket_realm, terms):
            yield result        

    # ITimelineEventProvider methods

    def get_timeline_filters(self, req):
        if 'TICKET_VIEW' in req.perm:
            yield ('ticket', _("Tickets opened and closed"))
            if self.timeline_details:
                yield ('ticket_details', _("Ticket updates"), False)

    def get_timeline_events(self, req, start, stop, filters):
        ts_start = to_utimestamp(start)
        ts_stop = to_utimestamp(stop)

        status_map = {'new': ('newticket', N_("created")),
                      'reopened': ('reopenedticket', N_("reopened")),
                      'closed': ('closedticket', N_("closed")),
                      'edit': ('editedticket', N_("updated"))}

        ticket_realm = Resource('ticket')

        field_labels = TicketSystem(self.env).get_ticket_field_labels()

        def produce_event((id, ts, author, type, summary, description),
                          status, fields, comment, cid):
            ticket = ticket_realm(id=id)
            if 'TICKET_VIEW' not in req.perm(ticket):
                return None
            resolution = fields.get('resolution')
            info = ''
            if status == 'edit':
                if 'ticket_details' in filters:
                    if len(fields) > 0:
                        labels = [tag.i(field_labels.get(k, k.capitalize()))
                                  for k in fields.keys()]
                        info = tagn_("%(labels)s changed",
                                     "%(labels)s changed", len(labels),
                                     labels=separated(labels, ', ')) + tag.br()
                else:
                    return None
            elif 'ticket' in filters:
                if status == 'closed' and resolution:
                    if resolution and comment:
                        info = _("%(title)s: %(message)s", title=resolution,
                                 message='') # typographical translation (fr)
                    else:
                        info = resolution
            else:
                return None
            kind, verb = status_map[status]
            return (kind, from_utimestamp(ts), author,
                    (ticket, verb, info, summary, status, resolution, type,
                     description, comment, cid))

        # Ticket changes
<<<<<<< HEAD
        with self.env.db_query as db:
            if 'ticket' in filters or 'ticket_details' in filters:
                data = None
                for id, t, author, type, summary, field, oldvalue, newvalue \
                        in db("""
                        SELECT t.id, tc.time, tc.author, t.type, t.summary, 
                               tc.field, tc.oldvalue, tc.newvalue 
                        FROM ticket_change tc 
                            INNER JOIN ticket t ON t.id = tc.ticket 
                                AND tc.time>=%s AND tc.time<=%s 
                        ORDER BY tc.time
                        """ % (ts_start, ts_stop)):
                    if not (oldvalue or newvalue):
                        # ignore empty change corresponding to custom field 
                        # created (None -> '') or deleted ('' -> None)
                        continue 
                    if not data or (id, t) != data[:2]:
                        if data:
                            ev = produce_event(data, status, fields, comment,
                                               cid)
                            if ev:
                                yield ev
                        status, fields, comment, cid = 'edit', {}, '', None
                        data = (id, t, author, type, summary, None)
                    if field == 'comment':
                        comment = newvalue
                        cid = oldvalue and oldvalue.split('.')[-1]
                        # Always use the author from the comment field
                        data = data[:2] + (author,) + data[3:]
                    elif field == 'status' and \
                            newvalue in ('reopened', 'closed'):
                        status = newvalue
                    elif field[0] != '_':
                        # properties like _comment{n} are hidden
                        fields[field] = newvalue
                if data:
                    ev = produce_event(data, status, fields, comment, cid)
=======
        db = self.env.get_db_cnx()
        if 'ticket' in filters or 'ticket_details' in filters:
            cursor = db.cursor()

            cursor.execute("""
                SELECT t.id,tc.time,tc.author,t.type,t.summary, 
                       tc.field,tc.oldvalue,tc.newvalue 
                FROM ticket_change tc 
                    INNER JOIN ticket t ON t.id = tc.ticket 
                        AND tc.time>=%s AND tc.time<=%s 
                ORDER BY tc.time
                """ % (ts_start, ts_stop))
            data = None
            for id,t,author,type,summary,field,oldvalue,newvalue in cursor:
                if not (oldvalue or newvalue):
                    # ignore empty change from custom field created or deleted
                    continue 
                if not data or (id, t) != data[:2]:
                    if data:
                        ev = produce_event(data, status, fields, comment, cid)
                        if ev:
                            yield ev
                    status, fields, comment, cid = 'edit', {}, '', None
                    data = (id, t, author, type, summary, None)
                if field == 'comment':
                    comment = newvalue
                    cid = oldvalue and oldvalue.split('.')[-1]
                    # Always use the author from the comment field
                    data = data[:2] + (author,) + data[3:]
                elif field == 'status' and newvalue in ('reopened', 'closed'):
                    status = newvalue
                elif field[0] != '_': # properties like _comment{n} are hidden
                    fields[field] = newvalue
            if data:
                ev = produce_event(data, status, fields, comment, cid)
                if ev:
                    yield ev

            # New tickets
            if 'ticket' in filters:
                cursor.execute("""
                    SELECT id,time,reporter,type,summary,description
                    FROM ticket WHERE time>=%s AND time<=%s
                    """, (ts_start, ts_stop))
                for row in cursor:
                    ev = produce_event(row, 'new', {}, None, None)
>>>>>>> 27caf0b7
                    if ev:
                        yield ev

                # New tickets
                if 'ticket' in filters:
                    for row in db("""SELECT id, time, reporter, type, summary,
                                            description
                                     FROM ticket WHERE time>=%s AND time<=%s
                                     """, (ts_start, ts_stop)):
                        ev = produce_event(row, 'new', {}, None, None)
                        if ev:
                            yield ev

            # Attachments
            if 'ticket_details' in filters:
                for event in AttachmentModule(self.env).get_timeline_events(
                    req, ticket_realm, start, stop):
                    yield event

    def render_timeline_event(self, context, field, event):
        ticket, verb, info, summary, status, resolution, type, \
                description, comment, cid = event[3]
        if field == 'url':
            href = context.href.ticket(ticket.id)
            if cid:
                href += '#comment:' + cid
            return href
        elif field == 'title':
            title = TicketSystem(self.env).format_summary(summary, status,
                                                          resolution, type)
            return tag_("Ticket %(ticketref)s (%(summary)s) %(verb)s",
                        ticketref=tag.em('#', ticket.id, title=title),
                        summary=shorten_line(summary), verb=gettext(verb))
        elif field == 'description':
            descr = message = ''
            if status == 'new':
                message = description
            else:
                descr = info
                message = comment
            t_context = context(resource=ticket)
            t_context.set_hints(preserve_newlines=self.must_preserve_newlines)
            if status == 'new' and \
                    context.get_hint('wiki_flavor') == 'oneliner': 
                flavor = self.timeline_newticket_formatter
                t_context.set_hints(wiki_flavor=flavor,
                                    shorten_lines=flavor == 'oneliner')
            return descr + format_to(self.env, None, t_context, message)

    # Internal methods

    def _get_action_controllers(self, req, ticket, action):
        """Generator yielding the controllers handling the given `action`"""
        for controller in TicketSystem(self.env).action_controllers:
            actions = [a for w, a in
                       controller.get_ticket_actions(req, ticket) or []]
            if action in actions:
                yield controller

    def _process_newticket_request(self, req):
        req.perm.require('TICKET_CREATE')
        ticket = Ticket(self.env)

        plain_fields = True # support for /newticket?version=0.11 GETs
        field_reporter = 'reporter'

        if req.method == 'POST':
            plain_fields = False
            field_reporter = 'field_reporter'
            if 'field_owner' in req.args and 'TICKET_MODIFY' not in req.perm:
                del req.args['field_owner']

        self._populate(req, ticket, plain_fields)
        ticket.values['status'] = 'new'     # Force initial status
        reporter_id = req.args.get(field_reporter) or \
                      get_reporter_id(req, 'author')
        ticket.values['reporter'] = reporter_id

        valid = None
        if req.method == 'POST' and not 'preview' in req.args:
            valid = self._validate_ticket(req, ticket)
            if valid:
                self._do_create(req, ticket) # (redirected if successful)
            # else fall through in a preview
            req.args['preview'] = True

        # don't validate for new tickets and don't validate twice
        if valid is None and 'preview' in req.args:
            valid = self._validate_ticket(req, ticket)
            
        # Preview a new ticket
        data = self._prepare_data(req, ticket)        
        data.update({
            'author_id': reporter_id,
            'actions': [],
            'version': None,
            'description_change': None,
            'valid': valid
        })

        fields = self._prepare_fields(req, ticket)

        # setup default values for the new ticket
        
        for field in fields:
            ticket.values.setdefault(field['name'], field.get('value'))

        # position 'owner' immediately before 'cc',
        # if not already positioned after (?)

        field_names = [field['name'] for field in ticket.fields
                       if not field.get('custom')]
        if 'owner' in field_names:
            curr_idx = field_names.index('owner')
            if 'cc' in field_names:
                insert_idx = field_names.index('cc')
            else:
                insert_idx = len(field_names)
            if curr_idx < insert_idx:
                ticket.fields.insert(insert_idx, ticket.fields[curr_idx])
                del ticket.fields[curr_idx]

        data['fields'] = fields

        add_stylesheet(req, 'common/css/ticket.css')
        add_script(req, 'common/js/folding.js')
        Chrome(self.env).add_wiki_toolbars(req)
        return 'ticket.html', data, None

    def _process_ticket_request(self, req):
        id = int(req.args.get('id'))
        version = req.args.get('version', None)
        if version is not None:
            try:
                version = int(version)
            except ValueError:
                version = None

        req.perm('ticket', id, version).require('TICKET_VIEW')
        ticket = Ticket(self.env, id, version=version)
        action = req.args.get('action', ('history' in req.args and 'history' or
                                         'view'))

        data = self._prepare_data(req, ticket)

        if action in ('history', 'diff'):
            field = req.args.get('field')
            if field:
                text_fields = [field]
            else:
                text_fields = [field['name'] for field in ticket.fields if
                               field['type'] == 'textarea']
            if action == 'history':
                return self._render_history(req, ticket, data, text_fields)
            elif action == 'diff':
                return self._render_diff(req, ticket, data, text_fields)
        elif action == 'comment-history':
            cnum = int(req.args['cnum'])
            return self._render_comment_history(req, ticket, data, cnum)
        elif action == 'comment-diff':
            cnum = int(req.args['cnum'])
            return self._render_comment_diff(req, ticket, data, cnum)
        elif 'preview_comment' in req.args:
            field_changes = {}
            data.update({'action': None,
                         'reassign_owner': req.authname,
                         'resolve_resolution': None,
                         'timestamp': str(ticket['changetime'])})
        elif req.method == 'POST': # 'Preview' or 'Submit'
            if 'cancel_comment' in req.args:
                req.redirect(req.href.ticket(ticket.id))
            elif 'edit_comment' in req.args:
                comment = req.args.get('edited_comment', '')
                cnum = int(req.args['cnum_edit'])
                change = ticket.get_change(cnum)
                if not (req.authname and req.authname != 'anonymous'
                        and change and change['author'] == req.authname):
                    req.perm(ticket.resource).require('TICKET_EDIT_COMMENT')
                ticket.modify_comment(change['date'], req.authname, comment)
                req.redirect(req.href.ticket(ticket.id) + '#comment:%d' % cnum)

            valid = True

            # Do any action on the ticket?
            actions = TicketSystem(self.env).get_available_actions(req, ticket)
            if action not in actions:
                valid = False
                add_warning(req, _('The action "%(name)s" is not available.',
                                   name=action))

            # We have a bit of a problem.  There are two sources of changes to
            # the ticket: the user, and the workflow.  We need to show all the
            # changes that are proposed, but we need to be able to drop the
            # workflow changes if the user changes the action they want to do
            # from one preview to the next.
            #
            # the _populate() call pulls all the changes from the webpage; but
            # the webpage includes both changes by the user and changes by the
            # workflow... so we aren't able to differentiate them clearly.

            self._populate(req, ticket) # Apply changes made by the user
            field_changes, problems = self.get_ticket_changes(req, ticket,
                                                              action)
            if problems:
                valid = False
                for problem in problems:
                    add_warning(req, problem)
                add_warning(req,
                            tag_("Please review your configuration, "
                                 "probably starting with %(section)s "
                                 "in your %(tracini)s.",
                                 section=tag.pre('[ticket]', tag.br(),
                                                 'workflow = ...'),
                                 tracini=tag.tt('trac.ini')))

            # Apply changes made by the workflow
            self._apply_ticket_changes(ticket, field_changes)
            # Unconditionally run the validation so that the user gets
            # information any and all problems.  But it's only valid if it
            # validates and there were no problems with the workflow side of
            # things.
            valid = self._validate_ticket(req, ticket, not valid) and valid
            if 'preview' not in req.args:
                if valid:
                    # redirected if successful
                    self._do_save(req, ticket, action)
                # else fall through in a preview
                req.args['preview'] = True

            # Preview an existing ticket (after a Preview or a failed Save)
            data.update({
                'action': action,
                'timestamp': req.args.get('ts'),
                'reassign_owner': (req.args.get('reassign_choice') 
                                   or req.authname),
                'resolve_resolution': req.args.get('resolve_choice'),
                'valid': valid
                })
        else: # simply 'View'ing the ticket
            field_changes = {}
            data.update({'action': None,
                         'reassign_owner': req.authname,
                         'resolve_resolution': None,
                         # Store a timestamp for detecting "mid air collisions"
                         'timestamp': str(ticket['changetime'])})

        data.update({'comment': req.args.get('comment'),
                     'cnum_edit': req.args.get('cnum_edit'),
                     'edited_comment': req.args.get('edited_comment'),
                     'cnum_hist': req.args.get('cnum_hist'),
                     'cversion': req.args.get('cversion')})

        self._insert_ticket_data(req, ticket, data,
                                 get_reporter_id(req, 'author'), field_changes)

        mime = Mimeview(self.env)
        format = req.args.get('format')
        if format:
            # FIXME: mime.send_converted(context, ticket, 'ticket_x') (#3332)
            filename = ('t%d' % ticket.id, None)[format == 'rss']
            mime.send_converted(req, 'trac.ticket.Ticket', ticket,
                                format, filename=filename)

        def add_ticket_link(css_class, id):
            t = ticket.resource(id=id, version=None)
            if t:
                add_link(req, css_class, req.href.ticket(id),
                         _("Ticket #%(id)s", id=id))

        global_sequence = True
        # If the ticket is being shown in the context of a query, add
        # links to help navigate in the query result set
        if 'query_tickets' in req.session:
            tickets = req.session['query_tickets'].split()
            if str(ticket.id) in tickets:
                idx = tickets.index(str(ticket.id))
                if idx > 0:
                    add_ticket_link('first', tickets[0])
                    add_ticket_link('prev', tickets[idx - 1])
                if idx < len(tickets) - 1:
                    add_ticket_link('next', tickets[idx + 1])
                    add_ticket_link('last', tickets[-1])
                add_link(req, 'up', req.session['query_href'])
                global_sequence = False
        if global_sequence:
            with self.env.db_query as db:
                for min_id, max_id in db(
                        "SELECT min(id), max(id) FROM ticket"):
                    min_id = int(min_id)
                    max_id = int(max_id)
                    if min_id < ticket.id:
                        add_ticket_link('first', min_id)
                        for prev_id, in db(
                                "SELECT max(id) FROM ticket WHERE id < %s",
                                (ticket.id,)):
                            add_ticket_link('prev', int(prev_id))
                    if ticket.id < max_id:
                        add_ticket_link('last', max_id)
                        for next_id, in db(
                                "SELECT min(id) FROM ticket WHERE %s < id",
                                (ticket.id,)):
                            add_ticket_link('next', int(next_id))
                    break

        add_stylesheet(req, 'common/css/ticket.css')
        add_script(req, 'common/js/folding.js')
        Chrome(self.env).add_wiki_toolbars(req)
        Chrome(self.env).add_auto_preview(req)

        # Add registered converters
        for conversion in mime.get_supported_conversions('trac.ticket.Ticket'):
            format = conversion[0]
            conversion_href = get_resource_url(self.env, ticket.resource,
                                               req.href, format=format)
            add_link(req, 'alternate', conversion_href, conversion[1],
                     conversion[4], format)
                     
        prevnext_nav(req, _("Previous Ticket"), _("Next Ticket"), 
                     _("Back to Query"))

        return 'ticket.html', data, None

    def _prepare_data(self, req, ticket, absurls=False):
        return {'ticket': ticket,
                'context': Context.from_request(req, ticket.resource,
                                                absurls=absurls),
                'preserve_newlines': self.must_preserve_newlines}

    def _toggle_cc(self, req, cc):
        """Return an (action, recipient) tuple corresponding to a change
        of CC status for this user relative to the current `cc_list`."""
        entries = []
        email = req.session.get('email', '').strip()
        if email:
            entries.append(email)
        if req.authname != 'anonymous':
            entries.append(req.authname)
        else:
            author = get_reporter_id(req, 'author').strip()
            if author and author != 'anonymous':
                email = author.split()[-1]
                if (email[0], email[-1]) == ('<', '>'):
                    email = email[1:-1]
                entries.append(email)
        add = []
        remove = []
        cc_list = Chrome(self.env).cc_list(cc)
        for entry in entries:
            if entry in cc_list:
                remove.append(entry)
            else:
                add.append(entry)
        action = entry = ''
        if remove:
            action, entry = ('remove', remove[0])
        elif add:
            action, entry = ('add', add[0])
        return (action, entry, cc_list)
        
    def _populate(self, req, ticket, plain_fields=False):
        if not plain_fields:
            fields = dict([(k[6:], v) for k, v in req.args.iteritems()
                           if k.startswith('field_')])
        else:
            fields = req.args.copy()
        # Prevent direct changes to protected fields (status and resolution are
        # set in the workflow, in get_ticket_changes())
        for each in Ticket.protected_fields:
            fields.pop(each, None)
            fields.pop('checkbox_' + each, None)    # See Ticket.populate()
        ticket.populate(fields)
        # special case for updating the Cc: field
        if 'cc_update' in req.args:
            cc_action, cc_entry, cc_list = self._toggle_cc(req, ticket['cc'])
            if cc_action == 'remove':
                cc_list.remove(cc_entry)
            elif cc_action == 'add':
                cc_list.append(cc_entry)
            ticket['cc'] = ', '.join(cc_list)

    def _get_history(self, req, ticket):
        history = []
        for change in self.rendered_changelog_entries(req, ticket):
            if change['permanent']:
                change['version'] = change['cnum']
                history.append(change)
        return history

    def _render_history(self, req, ticket, data, text_fields):
        """Extract the history for a ticket description."""
        req.perm(ticket.resource).require('TICKET_VIEW')

        history = self._get_history(req, ticket)
        history.reverse()
        history = [c for c in history if any([f in text_fields
                                              for f in c['fields']])]
        history.append({'version': 0, 'comment': "''Initial version''",
                        'date': ticket['time'],
                        'author': ticket['reporter'] # not 100% accurate...
                        })
        data.update({'title': _("Ticket History"),
                     'resource': ticket.resource,
                     'history': history})

        add_ctxtnav(req, _("Back to Ticket #%(num)s", num=ticket.id),
                           req.href.ticket(ticket.id))
        return 'history_view.html', data, None

    def _render_diff(self, req, ticket, data, text_fields):
        """Show differences between two versions of a ticket description.

        `text_fields` is optionally a list of fields of interest, that are
        considered for jumping to the next change.
        """
        new_version = int(req.args.get('version', 1))
        old_version = int(req.args.get('old_version', new_version))
        if old_version > new_version:
            old_version, new_version = new_version, old_version

        # get the list of versions having a description change
        history = self._get_history(req, ticket)
        changes = {}
        descriptions = []
        old_idx = new_idx = -1 # indexes in descriptions
        for change in history:
            version = change['version']
            changes[version] = change
            if any([f in text_fields for f in change['fields']]):
                if old_version and version <= old_version:
                    old_idx = len(descriptions)
                if new_idx == -1 and new_version and version >= new_version:
                    new_idx = len(descriptions)
                descriptions.append((version, change))

        # determine precisely old and new versions
        if old_version == new_version:
            if new_idx >= 0:
                old_idx = new_idx - 1
        if old_idx >= 0:
            old_version, old_change = descriptions[old_idx]
        else:
            old_version, old_change = 0, None
        num_changes = new_idx - old_idx
        if new_idx >= 0:
            new_version, new_change = descriptions[new_idx]
        else:
            raise TracError(_("No differences to show"))

        tnew = ticket.resource(version=new_version)
        told = ticket.resource(version=old_version)

        req.perm(tnew).require('TICKET_VIEW')
        req.perm(told).require('TICKET_VIEW')

        # determine prev and next versions
        prev_version = old_version
        next_version = None
        if new_idx < len(descriptions) - 1:
            next_version = descriptions[new_idx+1][0]

        # -- old properties (old_ticket) and new properties (new_ticket)

        # assume a linear sequence of change numbers, starting at 1, with gaps
        def replay_changes(values, old_values, from_version, to_version):
            for version in range(from_version, to_version+1):
                if version in changes:
                    for k, v in changes[version]['fields'].iteritems():
                        values[k] = v['new']
                        if old_values is not None and k not in old_values:
                            old_values[k] = v['old']

        old_ticket = {}
        if old_version:
            replay_changes(old_ticket, None, 1, old_version)

        new_ticket = dict(old_ticket)
        replay_changes(new_ticket, old_ticket, old_version+1, new_version)

        field_labels = TicketSystem(self.env).get_ticket_field_labels()

        changes = []

        def version_info(t, field=None):
            path = _("Ticket #%(id)s", id=ticket.id)
            # TODO: field info should probably be part of the Resource as well
            if field:
                path = tag(path, Markup(' &ndash; '),
                           field_labels.get(field, field.capitalize()))
            if t.version:
                rev = _("Version %(num)s", num=t.version)
                shortrev = 'v%d' % t.version
            else:
                rev, shortrev = _("Initial Version"), _("initial")
            return {'path':  path, 'rev': rev, 'shortrev': shortrev,
                    'href': get_resource_url(self.env, t, req.href)}

        # -- prop changes
        props = []
        for k, v in new_ticket.iteritems():
            if k not in text_fields:
                old, new = old_ticket[k], new_ticket[k]
                if old != new:
                    label = field_labels.get(k, k.capitalize())
                    prop = {'name': label, 'field': k,
                            'old': {'name': label, 'value': old},
                            'new': {'name': label, 'value': new}}
                    rendered = self._render_property_diff(req, ticket, k,
                                                          old, new, tnew)
                    if rendered:
                        prop['diff'] = tag.li(
                            tag_("Property %(label)s %(rendered)s",
                                 label=tag.strong(label), rendered=rendered))
                    props.append(prop)
        changes.append({'props': props, 'diffs': [],
                        'new': version_info(tnew),
                        'old': version_info(told)})

        # -- text diffs
        diff_style, diff_options, diff_data = get_diff_options(req)
        diff_context = 3
        for option in diff_options:
            if option.startswith('-U'):
                diff_context = int(option[2:])
                break
        if diff_context < 0:
            diff_context = None

        for field in text_fields:
            old_text = old_ticket.get(field)
            old_text = old_text and old_text.splitlines() or []
            new_text = new_ticket.get(field)
            new_text = new_text and new_text.splitlines() or []
            diffs = diff_blocks(old_text, new_text, context=diff_context,
                                ignore_blank_lines='-B' in diff_options,
                                ignore_case='-i' in diff_options,
                                ignore_space_changes='-b' in diff_options)

            changes.append({'diffs': diffs, 'props': [], 'field': field,
                            'new': version_info(tnew, field),
                            'old': version_info(told, field)})

        # -- prev/up/next links
        if prev_version:
            add_link(req, 'prev', get_resource_url(self.env, ticket.resource,
                                                   req.href, action='diff',
                                                   version=prev_version),
                     _("Version %(num)s", num=prev_version))
        add_link(req, 'up', get_resource_url(self.env, ticket.resource,
                                             req.href, action='history'),
                 _("Ticket History"))
        if next_version:
            add_link(req, 'next', get_resource_url(self.env, ticket.resource,
                                                   req.href, action='diff',
                                                   version=next_version),
                     _("Version %(num)s", num=next_version))

        prevnext_nav(req, _("Previous Change"), _("Next Change"), 
                     _("Ticket History"))
        add_stylesheet(req, 'common/css/diff.css')
        add_script(req, 'common/js/diff.js')

        data.update({
            'title': _("Ticket Diff"),
            'resource': ticket.resource,
            'old_version': old_version, 'new_version': new_version,
            'changes': changes, 'diff': diff_data,
            'num_changes': num_changes, 'change': new_change,
            'old_ticket': old_ticket, 'new_ticket': new_ticket,
            'longcol': '', 'shortcol': ''
        })

        return 'diff_view.html', data, None

    def _make_comment_url(self, req, ticket, cnum, version=None):
        return req.href.ticket(ticket.id,
                               cnum_hist=version is not None and cnum or None,
                               cversion=version) + '#comment:%d' % cnum

    def _get_comment_history(self, req, ticket, cnum):
        history = []
        for version, date, author, comment in ticket.get_comment_history(cnum):
            history.append({
                'version': version, 'date': date, 'author': author,
                'comment': version == 0 and _("''Initial version''") or '',
                'value': comment,
                'url': self._make_comment_url(req, ticket, cnum, version)
            })
        return history
        
    def _render_comment_history(self, req, ticket, data, cnum):
        """Extract the history for a ticket comment."""
        req.perm(ticket.resource).require('TICKET_VIEW')
        history = self._get_comment_history(req, ticket, cnum)
        history.reverse()
        url = self._make_comment_url(req, ticket, cnum)
        data.update({
            'title': _("Ticket Comment History"),
            'resource': ticket.resource,
            'name': _("Ticket #%(num)s, comment %(cnum)d",
                      num=ticket.id, cnum=cnum),
            'url': url,
            'diff_action': 'comment-diff', 'diff_args': [('cnum', cnum)],
            'history': history,
        })
        add_ctxtnav(req, _("Back to Ticket #%(num)s", num=ticket.id), url)
        return 'history_view.html', data, None

    def _render_comment_diff(self, req, ticket, data, cnum):
        """Show differences between two versions of a ticket comment."""
        req.perm(ticket.resource).require('TICKET_VIEW')
        new_version = int(req.args.get('version', 1))
        old_version = int(req.args.get('old_version', new_version))
        if old_version > new_version:
            old_version, new_version = new_version, old_version
        elif old_version == new_version:
            old_version = new_version - 1

        history = {}
        for change in self._get_comment_history(req, ticket, cnum):
            history[change['version']] = change

        def version_info(version):
            path = _("Ticket #%(num)s, comment %(cnum)d",
                     num=ticket.id, cnum=cnum)
            if version:
                rev = _("Version %(num)s", num=version)
                shortrev = 'v%d' % version
            else:
                rev, shortrev = _("Initial Version"), _("initial")
            return {'path':  path, 'rev': rev, 'shortrev': shortrev}

        diff_style, diff_options, diff_data = get_diff_options(req)
        diff_context = 3
        for option in diff_options:
            if option.startswith('-U'):
                diff_context = int(option[2:])
                break
        if diff_context < 0:
            diff_context = None

        def get_text(version):
            try:
                text = history[version]['value']
                return text and text.splitlines() or []
            except KeyError:
                raise ResourceNotFound(_("No version %(version)d for comment "
                                         "%(cnum)d on ticket #%(ticket)s",
                                         version=version, cnum=cnum,
                                         ticket=ticket.id))
        
        old_text = get_text(old_version)
        new_text = get_text(new_version)
        diffs = diff_blocks(old_text, new_text, context=diff_context,
                            ignore_blank_lines='-B' in diff_options,
                            ignore_case='-i' in diff_options,
                            ignore_space_changes='-b' in diff_options)

        changes = [{'diffs': diffs, 'props': [],
                    'new': version_info(new_version),
                    'old': version_info(old_version)}]

        # -- prev/up/next links
        prev_version = old_version
        next_version = None
        if new_version < len(history) - 1:
            next_version = new_version + 1

        if prev_version:
            url = req.href.ticket(ticket.id, cnum=cnum, action='comment-diff',
                                  version=prev_version)
            add_link(req, 'prev', url, _("Version %(num)s", num=prev_version))
        add_link(req, 'up', req.href.ticket(ticket.id, cnum=cnum,
                                            action='comment-history'),
                 _("Ticket Comment History"))
        if next_version:
            url = req.href.ticket(ticket.id, cnum=cnum, action='comment-diff',
                                  version=next_version)
            add_link(req, 'next', url, _("Version %(num)s", num=next_version))

        prevnext_nav(req, _("Previous Change"), _("Next Change"),
                     _("Ticket Comment History"))
        add_stylesheet(req, 'common/css/diff.css')
        add_script(req, 'common/js/diff.js')

        data.update({
            'title': _("Ticket Comment Diff"),
            'resource': ticket.resource,
            'name': _("Ticket #%(num)s, comment %(cnum)d",
                      num=ticket.id, cnum=cnum),
            'url': self._make_comment_url(req, ticket, cnum),
            'old_url': self._make_comment_url(req, ticket, cnum, old_version),
            'new_url': self._make_comment_url(req, ticket, cnum, new_version),
            'diff_url': req.href.ticket(ticket.id, cnum=cnum,
                                        action='comment-diff',
                                        version=new_version),
            'diff_action': 'comment-diff', 'diff_args': [('cnum', cnum)],
            'old_version': old_version, 'new_version': new_version,
            'changes': changes, 'diff': diff_data,
            'num_changes': new_version - old_version,
            'change': history[new_version],
            'ticket': ticket, 'cnum': cnum,
            'longcol': '', 'shortcol': ''
        })

        return 'diff_view.html', data, None

    def export_csv(self, req, ticket, sep=',', mimetype='text/plain'):
        # FIXME: consider dumping history of changes here as well
        #        as one row of output doesn't seem to be terribly useful...
        fields = [f for f in ticket.fields 
                  if f['name'] not in ('time', 'changetime')]
        content = StringIO()
        writer = csv.writer(content, delimiter=sep, quoting=csv.QUOTE_MINIMAL)
        writer.writerow(['id'] + [unicode(f['name']) for f in fields])

        context = Context.from_request(req, ticket.resource)
        cols = [unicode(ticket.id)]
        for f in fields:
            name = f['name']
            value = ticket.values.get(name, '')
            if name in ('cc', 'reporter'):
                value = Chrome(self.env).format_emails(context, value, ' ')
            elif name in ticket.time_fields:
                value = format_datetime(value, tzinfo=req.tz)
            cols.append(value.encode('utf-8'))
        writer.writerow(cols)
        return (content.getvalue(), '%s;charset=utf-8' % mimetype)

    def export_rss(self, req, ticket):
        changes = []
        change_summary = {}

        for change in self.rendered_changelog_entries(req, ticket):
            changes.append(change)
            # compute a change summary
            change_summary = {}
            # wikify comment
            if 'comment' in change:
                change_summary['added'] = ['comment']
            for field, values in change['fields'].iteritems():
                if field == 'description':
                    change_summary.setdefault('changed', []).append(field)
                else:
                    chg = 'changed'
                    if not values['old']:
                        chg = 'set'
                    elif not values['new']:
                        chg = 'deleted'
                    change_summary.setdefault(chg, []).append(field)
            c = change_summary.get('changed')
            if c:
                c = ngettext("%(labels)s changed", "%(labels)s changed",
                             len(c), labels=', '.join(c))
            s = change_summary.get('set')
            if s:
                s = ngettext("%(labels)s set", "%(labels)s set",
                             len(s), labels=', '.join(s))
            d = change_summary.get('deleted')
            if d:
                d = ngettext("%(labels)s deleted", "%(labels)s deleted",
                             len(d), labels=', '.join(d))
            change['title'] = _("; ").join(g for g in [c, s, d] if g)

        data = self._prepare_data(req, ticket, absurls=True)
        data['changes'] = changes
        output = Chrome(self.env).render_template(req, 'ticket.rss', data,
                                                  'application/rss+xml')
        return output, 'application/rss+xml'

    # Ticket validation and changes
    
    def _validate_ticket(self, req, ticket, force_collision_check=False):
        valid = True
        resource = ticket.resource

        # If the ticket has been changed, check the proper permissions
        if ticket.exists and ticket._old:
            # Status and resolution can be modified by the workflow even
            # without having TICKET_CHGPROP
            changed = set(ticket._old) - set(['status', 'resolution'])
            if 'description' in changed \
                    and 'TICKET_EDIT_DESCRIPTION' not in req.perm(resource):
                add_warning(req, _("No permission to edit the ticket "
                                   "description."))
                valid = False
            changed.discard('description')
            if 'reporter' in changed \
                    and 'TICKET_ADMIN' not in req.perm(resource):
                add_warning(req, _("No permission to change the ticket "
                                   "reporter."))
                valid = False
            changed.discard('reporter')
            if changed and 'TICKET_CHGPROP' not in req.perm(resource):
                add_warning(req, _("No permission to change ticket fields."))
                valid = False
            if not valid:
                ticket.values.update(ticket._old)

        comment = req.args.get('comment')
        if comment:
            if not ('TICKET_CHGPROP' in req.perm(resource) or \
                    'TICKET_APPEND' in req.perm(resource)):
                add_warning(req, _("No permissions to add a comment."))
                valid = False

        # Mid air collision?
        if ticket.exists and (ticket._old or comment or force_collision_check):
            if req.args.get('ts') != str(ticket['changetime']):
                add_warning(req, _("Sorry, can not save your changes. "
                              "This ticket has been modified by someone else "
                              "since you started"))
                valid = False

        # Always require a summary
        if not ticket['summary']:
            add_warning(req, _("Tickets must contain a summary."))
            valid = False
            
        # Always validate for known values
        for field in ticket.fields:
            if 'options' not in field:
                continue
            if field['name'] == 'status':
                continue
            name = field['name']
            if name in ticket.values and name in ticket._old:
                value = ticket[name]
                if value:
                    if value not in field['options']:
                        add_warning(req, '"%s" is not a valid value for '
                                    'the %s field.' % (value, name))
                        valid = False
                elif not field.get('optional', False):
                    add_warning(req, _("field %(name)s must be set",
                                       name=name))
                    valid = False

        # Validate description length
        if len(ticket['description'] or '') > self.max_description_size:
            add_warning(req, _("Ticket description is too long (must be less "
                               "than %(num)s characters)",
                               num=self.max_description_size))
            valid = False

        # Validate comment length
        if len(comment or '') > self.max_comment_size:
            add_warning(req, _("Ticket comment is too long (must be less "
                               "than %(num)s characters)",
                               num=self.max_comment_size))
            valid = False

        # Validate comment numbering
        try:
            # comment index must be a number
            int(req.args.get('cnum') or 0)
            # replyto must be 'description' or a number
            replyto = req.args.get('replyto')
            if replyto != 'description':
                int(replyto or 0)
        except ValueError:
            # Shouldn't happen in "normal" circumstances, hence not a warning
            raise InvalidTicket(_("Invalid comment threading identifier"))

        # Custom validation rules
        for manipulator in self.ticket_manipulators:
            for field, message in manipulator.validate_ticket(req, ticket):
                valid = False
                if field:
                    add_warning(req, _("The ticket field '%(field)s' is "
                                       "invalid: %(message)s",
                                       field=field, message=message))
                else:
                    add_warning(req, message)
        return valid

    def _do_create(self, req, ticket):
        ticket.insert()

        # Notify
        try:
            tn = TicketNotifyEmail(self.env)
            tn.notify(ticket, newticket=True)
        except Exception, e:
            self.log.error("Failure sending notification on creation of "
                    "ticket #%s: %s", ticket.id, exception_to_unicode(e))
            add_warning(req, _("The ticket has been created, but an error "
                               "occurred while sending notifications: "
                               "%(message)s", message=to_unicode(e)))

        # Redirect the user to the newly created ticket or add attachment
        ticketref=tag.a('#', ticket.id, href=req.href.ticket(ticket.id))
        if 'attachment' in req.args:
            add_notice(req, tag_("The ticket %(ticketref)s has been created. "
                                 "You can now attach the desired files.",
                                 ticketref=ticketref))
            req.redirect(req.href.attachment('ticket', ticket.id,
                                             action='new'))
        if 'TICKET_VIEW' not in req.perm('ticket', ticket.id):
            add_notice(req, tag_("The ticket %(ticketref)s has been created, "
                                 "but you don't have permission to view it.",
                                 ticketref=ticketref))
            req.redirect(req.href.newticket())
        req.redirect(req.href.ticket(ticket.id))

    def _do_save(self, req, ticket, action):
        cnum = req.args.get('cnum')
        replyto = req.args.get('replyto')
        internal_cnum = cnum
        if cnum and replyto: # record parent.child relationship
            internal_cnum = '%s.%s' % (replyto, cnum)

        # Save the action controllers we need to call side-effects for before
        # we save the changes to the ticket.
        controllers = list(self._get_action_controllers(req, ticket, action))

        # -- Save changes

        fragment = ''
        now = datetime.now(utc)
        if ticket.save_changes(get_reporter_id(req, 'author'),
                                     req.args.get('comment'), when=now,
                                     cnum=internal_cnum):
            fragment = cnum and '#comment:' + cnum or ''
            try:
                tn = TicketNotifyEmail(self.env)
                tn.notify(ticket, newticket=False, modtime=now)
            except Exception, e:
                self.log.error("Failure sending notification on change to "
                        "ticket #%s: %s", ticket.id, exception_to_unicode(e))
                # TRANSLATOR: The 'change' has been saved... (link)
                change = _('change')
                if fragment:
                    change = tag.a(change, href=fragment)
                add_warning(req, tag_("The %(change)s has been saved, but an "
                                      "error occurred while sending "
                                      "notifications: %(message)s",
                                      change=change, message=to_unicode(e)))
                fragment = ''

        # After saving the changes, apply the side-effects.
        for controller in controllers:
            self.env.log.debug("Side effect for %s" %
                               controller.__class__.__name__)
            controller.apply_action_side_effects(req, ticket, action)

        req.redirect(req.href.ticket(ticket.id) + fragment)

    def get_ticket_changes(self, req, ticket, selected_action):
        """Returns a dictionary of field changes.
        
        The field changes are represented as:
        `{field: {'old': oldvalue, 'new': newvalue, 'by': what}, ...}`
        """
        field_labels = TicketSystem(self.env).get_ticket_field_labels()
        field_changes = {}
        def store_change(field, old, new, author):
            field_changes[field] = {'old': old, 'new': new, 'by': author,
                                    'label': field_labels.get(field, field)}
        # Start with user changes
        for field, value in ticket._old.iteritems():
            store_change(field, value or '', ticket[field], 'user')
            
        # Apply controller changes corresponding to the selected action
        problems = []
        for controller in self._get_action_controllers(req, ticket,
                                                       selected_action):
            cname = controller.__class__.__name__
            action_changes = controller.get_ticket_changes(req, ticket,
                                                           selected_action)
            for key in action_changes.keys():
                old = ticket[key]
                new = action_changes[key]
                # Check for conflicting changes between controllers
                if key in field_changes:
                    last_new = field_changes[key]['new']
                    last_by = field_changes[key]['by'] 
                    if last_new != new and last_by:
                        problems.append('%s changed "%s" to "%s", '
                                        'but %s changed it to "%s".' %
                                        (cname, key, new, last_by, last_new))
                store_change(key, old, new, cname)

        # Detect non-changes
        for key, item in field_changes.items():
            if item['old'] == item['new']:
                del field_changes[key]
        return field_changes, problems

    def _apply_ticket_changes(self, ticket, field_changes):
        """Apply the changes obtained from `get_ticket_changes` to the ticket
        """
        for key in field_changes:
            ticket[key] = field_changes[key]['new']

    def _query_link(self, req, name, value, text=None):
        """Return a link to /query with the appropriate name and value"""
        default_query = self.ticketlink_query.startswith('?') and \
                        self.ticketlink_query[1:] or self.ticketlink_query
        args = arg_list_to_args(parse_arg_list(default_query))
        args[name] = value
        return tag.a(text or value, href=req.href.query(args))

    def _query_link_words(self, context, name, value):
        """Splits a list of words and makes a query link to each separately"""
        if not isinstance(value, basestring): # None or other non-splitable
            return value
        default_query = self.ticketlink_query.startswith('?') and \
                        self.ticketlink_query[1:] or self.ticketlink_query
        args = arg_list_to_args(parse_arg_list(default_query))
        items = []
        for i, word in enumerate(re.split(r'([;,\s]+)', value)):
            if i % 2:
                items.append(word)
            elif word:
                rendered = name != 'cc' and word \
                           or Chrome(self.env).format_emails(context, word)
                if rendered == word:
                    word_args = args.copy()
                    word_args[name] = '~' + word
                    items.append(tag.a(word,
                                       href=context.href.query(word_args)))
                else:
                    items.append(rendered)
        return tag(items)

    def _prepare_fields(self, req, ticket):
        context = Context.from_request(req, ticket.resource)
        fields = []
        owner_field = None
        for field in ticket.fields:
            name = field['name']
            type_ = field['type']
 
            # enable a link to custom query for all choice fields
            if type_ not in ['text', 'textarea']:
                field['rendered'] = self._query_link(req, name, ticket[name])

            # per field settings
            if name in ('summary', 'reporter', 'description', 'status',
                        'resolution', 'time', 'changetime'):
                field['skip'] = True
            elif name == 'owner':
                TicketSystem(self.env).eventually_restrict_owner(field, ticket)
                type_ = field['type']
                field['skip'] = True
                if not ticket.exists:
                    field['label'] = _("Owner")
                    if 'TICKET_MODIFY' in req.perm(ticket.resource):
                        field['skip'] = False
                        owner_field = field
            elif name == 'milestone':
                milestones = [Milestone(self.env, opt)
                              for opt in field['options']]
                milestones = [m for m in milestones
                              if 'MILESTONE_VIEW' in req.perm(m.resource)]
                groups = group_milestones(milestones, ticket.exists 
                    and 'TICKET_ADMIN' in req.perm(ticket.resource))
                field['options'] = []
                field['optgroups'] = [
                    {'label': label, 'options': [m.name for m in milestones]}
                    for (label, milestones) in groups]
                milestone = Resource('milestone', ticket[name])
                field['rendered'] = render_resource_link(self.env, context,
                                                         milestone, 'compact')
            elif name == 'keywords':
                field['rendered'] = self._query_link_words(context, name,
                                                           ticket[name])
            elif name == 'cc':
                field['rendered'] = self._query_link_words(context, name,
                                                           ticket[name])
                if ticket.exists and \
                        'TICKET_EDIT_CC' not in req.perm(ticket.resource):
                    cc = ticket._old.get('cc', ticket['cc'])
                    cc_action, cc_entry, cc_list = self._toggle_cc(req, cc)
                    field['edit_label'] = {
                            'add': _("Add to Cc"),
                            'remove': _("Remove from Cc"),
                            '': _("Add/Remove from Cc")}[cc_action]
                    field['cc_entry'] = cc_entry or _("<Author field>")
                    field['cc_update'] = 'cc_update' in req.args or None

            # per type settings
            if type_ in ('radio', 'select'):
                if ticket.exists:
                    value = ticket.values.get(name)
                    options = field['options']
                    optgroups = []
                    for x in field.get('optgroups', []):
                        optgroups.extend(x['options'])
                    if value and \
                        (not value in options and \
                         not value in optgroups):
                        # Current ticket value must be visible,
                        # even if it's not among the possible values
                        options.append(value)
            elif type_ == 'checkbox':
                value = ticket.values.get(name)
                if value in ('1', '0'):
                    field['rendered'] = self._query_link(req, name, value,
                                value == '1' and _("yes") or _("no"))
            elif type_ == 'text':
                if field.get('format') == 'wiki':
                    field['rendered'] = format_to_oneliner(self.env, context,
                                                           ticket[name])
            elif type_ == 'textarea':
                if field.get('format') == 'wiki':
                    field['rendered'] = \
                        format_to_html(self.env, context, ticket[name],
                                escape_newlines=self.must_preserve_newlines)
            
            # ensure sane defaults
            field.setdefault('optional', False)
            field.setdefault('options', [])
            field.setdefault('skip', False)
            fields.append(field)
        
        # Move owner field to end when shown
        if owner_field is not None:
            fields.remove(owner_field)
            fields.append(owner_field)
        return fields
        
    def _insert_ticket_data(self, req, ticket, data, author_id, field_changes):
        """Insert ticket data into the template `data`"""
        replyto = req.args.get('replyto')
        data['replyto'] = replyto
        data['version'] = ticket.resource.version
        data['description_change'] = None

        data['author_id'] = author_id

        # -- Ticket fields

        fields = self._prepare_fields(req, ticket)

        # -- Ticket Change History

        def quote_original(author, original, link):
            if 'comment' not in req.args: # i.e. the comment was not yet edited
                data['comment'] = '\n'.join(
                    ["Replying to [%s %s]:" % (link,
                                        obfuscate_email_address(author))] +
                    ["> %s" % line for line in original.splitlines()] + [''])

        if replyto == 'description':
            quote_original(ticket['reporter'], ticket['description'],
                           'ticket:%d' % ticket.id)
        values = {}
        replies = {}
        changes = []
        cnum = 0
        skip = False
        for change in self.rendered_changelog_entries(req, ticket):
            # change['permanent'] is false for attachment changes; true for
            # other changes.
            if change['permanent']:
                cnum = change['cnum']
                if ticket.resource.version is not None and \
                       cnum > ticket.resource.version:
                    # Retrieve initial ticket values from later changes
                    for k, v in change['fields'].iteritems():
                        if k not in values:
                            values[k] = v['old']
                    skip = True
                else:
                    # keep track of replies threading
                    if 'replyto' in change:
                        replies.setdefault(change['replyto'], []).append(cnum)
                    # eventually cite the replied to comment
                    if replyto == str(cnum):
                        quote_original(change['author'], change['comment'],
                                       'comment:%s' % replyto)
                    if ticket.resource.version:
                        # Override ticket value by current changes
                        for k, v in change['fields'].iteritems():
                            values[k] = v['new']
                    if 'description' in change['fields']:
                        data['description_change'] = change
            if not skip:
                changes.append(change)

        if ticket.resource.version is not None:
            ticket.values.update(values)

        # -- Workflow support
        
        selected_action = req.args.get('action')
        
        # action_controls is an ordered list of "renders" tuples, where
        # renders is a list of (action_key, label, widgets, hints) representing
        # the user interface for each action
        action_controls = []
        sorted_actions = TicketSystem(self.env).get_available_actions(req,
                                                                      ticket)
        for action in sorted_actions:
            first_label = None
            hints = []
            widgets = []
            for controller in self._get_action_controllers(req, ticket,
                                                           action):
                label, widget, hint = controller.render_ticket_action_control(
                    req, ticket, action)
                if not first_label:
                    first_label = label
                widgets.append(widget)
                hints.append(hint)
            action_controls.append((action, first_label, tag(widgets), hints))

        # The default action is the first in the action_controls list.
        if not selected_action:
            if action_controls:
                selected_action = action_controls[0][0]

        # Insert change preview
        change_preview = {
            'date': datetime.now(utc),
            'author': author_id,
            'fields': field_changes,
            'preview': True,
            'comment': req.args.get('comment', data.get('comment')),
        }
        replyto = req.args.get('replyto')
        if replyto:
            change_preview['replyto'] = replyto
        if req.method == 'POST':
            self._apply_ticket_changes(ticket, field_changes)
            self._render_property_changes(req, ticket, field_changes)

        if ticket.resource.version is not None: ### FIXME
            ticket.values.update(values)

        context = Context.from_request(req, ticket.resource)

        # Display the owner and reporter links when not obfuscated
        chrome = Chrome(self.env)
        for user in 'reporter', 'owner':
            if chrome.format_author(req, ticket[user]) == ticket[user]:
                data['%s_link' % user] = self._query_link(req, user,
                                                            ticket[user])
        data.update({
            'context': context,
            'fields': fields, 'changes': changes,
            'replies': replies, 'cnum': cnum + 1,
            'attachments': AttachmentModule(self.env).attachment_data(context),
            'action_controls': action_controls,
            'action': selected_action,
            'change_preview': change_preview,
        })

    def rendered_changelog_entries(self, req, ticket, when=None):
        """Iterate on changelog entries, consolidating related changes
        in a `dict` object.
        """
        attachment_realm = ticket.resource.child('attachment')
        for group in self.grouped_changelog_entries(ticket, when=when):
            t = ticket.resource(version=group.get('cnum', None))
            if 'TICKET_VIEW' in req.perm(t):
                self._render_property_changes(req, ticket, group['fields'], t)
                if 'attachment' in group['fields']:
                    filename = group['fields']['attachment']['new']
                    attachment = attachment_realm(id=filename)
                    if 'ATTACHMENT_VIEW' not in req.perm(attachment):
                        del group['fields']['attachment']
                        if not group['fields']:
                            continue
                yield group

    def _render_property_changes(self, req, ticket, fields, resource_new=None):
        for field, changes in fields.iteritems():
            new, old = changes['new'], changes['old']
            rendered = self._render_property_diff(req, ticket, field, old, new,
                                                  resource_new)
            if rendered:
                changes['rendered'] = rendered

    def _render_property_diff(self, req, ticket, field, old, new, 
                              resource_new=None):
        rendered = None
        # per type special rendering of diffs
        type_ = None
        for f in ticket.fields:
            if f['name'] == field:
                type_ = f['type']
                break
        if type_ == 'checkbox':
            rendered = new == '1' and _("set") or _("unset")
        elif type_ == 'textarea':
            if not resource_new:
                rendered = _("modified")
            else:
                href = get_resource_url(self.env, resource_new, req.href,
                                        action='diff')
                # TRANSLATOR: modified ('diff') (link)
                diff = tag.a(_("diff"), href=href)
                rendered = tag_("modified (%(diff)s)", diff=diff)

        # per name special rendering of diffs
        old_list, new_list = None, None
        render_elt = lambda x: x
        sep = ', '
        if field == 'cc':
            chrome = Chrome(self.env)
            old_list, new_list = chrome.cc_list(old), chrome.cc_list(new)
            if not (Chrome(self.env).show_email_addresses or 
                    'EMAIL_VIEW' in req.perm(resource_new or ticket.resource)):
                render_elt = obfuscate_email_address
        elif field == 'keywords':
            old_list, new_list = old.split(), new.split()
            sep = ' '
        if (old_list, new_list) != (None, None):
            added = [tag.em(render_elt(x)) for x in new_list 
                     if x not in old_list]
            remvd = [tag.em(render_elt(x)) for x in old_list
                     if x not in new_list]
            added = added and tagn_("%(items)s added", "%(items)s added",
                                    len(added), items=separated(added, sep))
            remvd = remvd and tagn_("%(items)s removed", "%(items)s removed",
                                    len(remvd), items=separated(remvd, sep))
            if added or remvd:
                rendered = tag(added, added and remvd and _("; "), remvd)
        if field in ('reporter', 'owner'):
            if not (Chrome(self.env).show_email_addresses or 
                    'EMAIL_VIEW' in req.perm(resource_new or ticket.resource)):
                old = obfuscate_email_address(old)
                new = obfuscate_email_address(new)
            if old and not new:
                rendered = tag_("%(value)s deleted", value=tag.em(old))
            elif new and not old:
                rendered = tag_("set to %(value)s", value=tag.em(new))
            elif old and new:
                rendered = tag_("changed from %(old)s to %(new)s",
                                old=tag.em(old), new=tag.em(new))
        return rendered

    def grouped_changelog_entries(self, ticket, db=None, when=None):
        """Iterate on changelog entries, consolidating related changes
        in a `dict` object.

        :since 0.13: the `db` parameter is no longer needed and will be removed
        in version 0.14
        """
        field_labels = TicketSystem(self.env).get_ticket_field_labels()
        changelog = ticket.get_changelog(when=when)
        autonum = 0 # used for "root" numbers
        last_uid = current = None
        for date, author, field, old, new, permanent in changelog:
            uid = permanent and (date,) or (date, author)
            if uid != last_uid:
                if current:
                    last_comment = comment_history[max(comment_history)]
                    last_comment['comment'] = current['comment']
                    yield current
                last_uid = uid
                comment_history = {0: {'date': date}}
                current = {'date': date, 'fields': {},
                           'permanent': permanent, 'comment': '',
                           'comment_history': comment_history}
                if permanent and not when:
                    autonum += 1
                    current['cnum'] = autonum
            # some common processing for fields
            if not field.startswith('_'):
                current.setdefault('author', author)
                comment_history[0].setdefault('author', author)
            if field == 'comment':
                current['comment'] = new
                # Always take the author from the comment field if available
                current['author'] = comment_history[0]['author'] = author
                if old:
                    if '.' in old: # retrieve parent.child relationship
                        parent_num, this_num = old.split('.', 1)
                        current['replyto'] = parent_num
                    else:
                        this_num = old
                    current['cnum'] = autonum = int(this_num)
            elif field.startswith('_comment'):      # Comment edits
                rev = int(field[8:])
                comment_history.setdefault(rev, {}).update({'comment': old})
                comment_history.setdefault(rev + 1, {}).update(
                        {'author': author, 'date': from_utimestamp(long(new))})
            elif (old or new) and old != new:
                current['fields'][field] = {
                    'old': old, 'new': new,
                    'label': field_labels.get(field, field)}
        if current:
            last_comment = comment_history[max(comment_history)]
            last_comment['comment'] = current['comment']
            yield current<|MERGE_RESOLUTION|>--- conflicted
+++ resolved
@@ -279,7 +279,6 @@
                      description, comment, cid))
 
         # Ticket changes
-<<<<<<< HEAD
         with self.env.db_query as db:
             if 'ticket' in filters or 'ticket_details' in filters:
                 data = None
@@ -317,54 +316,6 @@
                         fields[field] = newvalue
                 if data:
                     ev = produce_event(data, status, fields, comment, cid)
-=======
-        db = self.env.get_db_cnx()
-        if 'ticket' in filters or 'ticket_details' in filters:
-            cursor = db.cursor()
-
-            cursor.execute("""
-                SELECT t.id,tc.time,tc.author,t.type,t.summary, 
-                       tc.field,tc.oldvalue,tc.newvalue 
-                FROM ticket_change tc 
-                    INNER JOIN ticket t ON t.id = tc.ticket 
-                        AND tc.time>=%s AND tc.time<=%s 
-                ORDER BY tc.time
-                """ % (ts_start, ts_stop))
-            data = None
-            for id,t,author,type,summary,field,oldvalue,newvalue in cursor:
-                if not (oldvalue or newvalue):
-                    # ignore empty change from custom field created or deleted
-                    continue 
-                if not data or (id, t) != data[:2]:
-                    if data:
-                        ev = produce_event(data, status, fields, comment, cid)
-                        if ev:
-                            yield ev
-                    status, fields, comment, cid = 'edit', {}, '', None
-                    data = (id, t, author, type, summary, None)
-                if field == 'comment':
-                    comment = newvalue
-                    cid = oldvalue and oldvalue.split('.')[-1]
-                    # Always use the author from the comment field
-                    data = data[:2] + (author,) + data[3:]
-                elif field == 'status' and newvalue in ('reopened', 'closed'):
-                    status = newvalue
-                elif field[0] != '_': # properties like _comment{n} are hidden
-                    fields[field] = newvalue
-            if data:
-                ev = produce_event(data, status, fields, comment, cid)
-                if ev:
-                    yield ev
-
-            # New tickets
-            if 'ticket' in filters:
-                cursor.execute("""
-                    SELECT id,time,reporter,type,summary,description
-                    FROM ticket WHERE time>=%s AND time<=%s
-                    """, (ts_start, ts_stop))
-                for row in cursor:
-                    ev = produce_event(row, 'new', {}, None, None)
->>>>>>> 27caf0b7
                     if ev:
                         yield ev
 
