--- conflicted
+++ resolved
@@ -16,12 +16,6 @@
 # Author: Jonas Borgström <jonas@edgewall.com>
 #         Christopher Lenz <cmlenz@gmx.de>
 
-<<<<<<< HEAD
-from cStringIO import StringIO
-=======
-from __future__ import with_statement
-
->>>>>>> 04607a11
 from datetime import datetime
 from tempfile import TemporaryFile
 from zipfile import ZipFile, ZIP_DEFLATED
