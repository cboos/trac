{# Copyright (C) 2009-2014 Edgewall Software

  This software is licensed as described in the file COPYING, which
  you should have received as part of this distribution. The terms
  are also available at http://trac.edgewall.com/license.html.

This software consists of voluntary contributions made by many
individuals. For the exact contribution history, see the revision
history and logs, available at http://trac.edgewall.org/.
#}

# import 'macros.html' as jmacros with context

<form id="edit" class="mod" action="${href.wiki(page.name)}" method="post">
  <fieldset${{'class': classes(sidebyside=sidebyside)}|htmlattr}>
    ${jmacros.form_token_input()}
    <input type="hidden" name="from_editor" value="1" />
    <input type="hidden" name="action" value="edit" />
    <input type="hidden" name="version" value="${page.version}" />
    <input type="hidden" id="scroll_bar_pos" name="scroll_bar_pos"
           value="${scroll_bar_pos}" />
    <div id="rows">
      # if not sidebyside:
      <label for="editrows">${_("Adjust edit area height:")}</label>
      <select size="1" name="editrows" id="editrows" tabindex="43">
        # for rows in range(8, 42, 4):
        <option${{'value': rows,
                  'selected': to_unicode(rows) == edit_rows
                 }|htmlattr}>${rows}</option>
        # endfor
      </select>
      # endif
      <label for="sidebyside"
             title="${_("Selecting and pressing 'Preview'
                         enters a two-column [edit|preview] mode")}">
        ${_("Edit side-by-side")}
      </label>
      <input type="checkbox" name="sidebyside" id="sidebyside" ${
           {'checked': sidebyside}|htmlattr}/>
    </div>
    <p><textarea id="text"
                 class="${classes('wikitext', 'trac-autofocus',
                                  'trac-fullwidth',
                                  'trac-resizable' if not sidebyside)}"
                 name="text" cols="80" rows="${edit_rows}">
${page.text}</textarea>
    </p>

    # call(note, page) jmacros.wikihelp('TracWiki'):
    #   trans note, page, wikiformatting = jmacros.wikiformatting_link()

    ${note} See ${wikiformatting} and ${page} for help on editing wiki
    content.

    #   endtrans
    # endcall
  </fieldset>

  <fieldset id="changeinfo">
    <legend>${_("Change information")}</legend>
    <div id="changeinfo1">
      # if authname == 'anonymous':
      <div class="field">
        <label>${_("Your email or username:")}<br />
          <input id="author" type="text" class="trac-fullwidth" name="author"
                 value="${author}" />
        </label>
<<<<<<< HEAD
        # if author == 'anonymous':
        <p class="hint">
          # set preferences
          <a class="trac-target-new" href="${href.prefs()}">${
            _("Preferences")}</a>
          # endset
          # trans preferences

          E-mail address and name can be saved in the ${preferences}

          # endtrans
        </p>
        # endif
=======
        <input type="checkbox" name="sidebyside" id="sidebyside" checked="$sidebyside" />
      </div>
      <p><textarea id="text" class="${classes('wikitext', 'trac-autofocus', 'trac-fullwidth',
                                              'trac-resizable' if not sidebyside else None)}"
                   name="text" cols="80" rows="$edit_rows">
$page.text</textarea>
      </p>
      <div id="help" i18n:msg="">
        <strong>Note:</strong> See <a href="${href.wiki('WikiFormatting')}">WikiFormatting</a> and
        <a href="${href.wiki('TracWiki')}">TracWiki</a> for help on editing wiki content.
      </div>
    </fieldset>
    <fieldset id="changeinfo">
      <legend>Change information</legend>
      <div id="changeinfo1">
        <div py:if="authname == 'anonymous'" class="field">
          <label>Your email or username:<br />
            <input id="author" type="text" class="trac-fullwidth" name="author" value="$author" />
          </label>
          <p py:if="author == 'anonymous'" class="hint">
            <i18n:msg>E-mail address and name can be saved in the <!--!
              --><a href="${href.prefs()}" class="trac-target-new">Preferences</a>.</i18n:msg>
          </p>
        </div>
        <div class="field">
          <label>Comment about this change (optional):<br />
            <input id="comment" type="text" class="trac-fullwidth wikitext" name="comment" value="$comment" />
          </label>
        </div>
>>>>>>> 14b2c444
      </div>
      # endif
      <div class="field">
        <label>${_("Comment about this change (optional):")}<br />
          <input id="comment" type="text" class="trac-fullwidth" name="comment"
                 value="${comment}" />
        </label>
      </div>
    </div>
    # if show_readonly_checkbox and 'WIKI_ADMIN' in perm(page.resource):
    <div id="changeinfo2" class="options">
      <label><input type="checkbox" name="readonly" id="readonly"${
                  {'checked': page.readonly}|htmlattr}/>
        ${_("Page is read-only")}
      </label>
    </div>
    # endif
  </fieldset>

  <div class="buttons">
    # if action == 'collision':
    <input type="submit" name="preview" value="${_('Preview')}"
           disabled="disabled" />&nbsp;
    <input type="submit" name="merge" value="${_('Merge changes')}"
           ${accesskey("r")}/>&nbsp;
    <input type="submit" name="save" value="${_('Submit changes')}"
           disabled="disabled" />&nbsp;
    # else:
    <input type="submit" name="preview" value="${_('Preview Page')}"
           ${accesskey("p")}/>&nbsp;
    <input type="submit" name="diff" value="${_('Review Changes')}"
           ${accesskey("r")}/>&nbsp;
    <input type="submit" id="save" name="save" class="trac-disable-on-submit"
           value="${_('Submit changes')}" />&nbsp;
    # endif
    <input type="submit" name="cancel" value="${_('Cancel')}" />
  </div>
</form><|MERGE_RESOLUTION|>--- conflicted
+++ resolved
@@ -65,7 +65,6 @@
           <input id="author" type="text" class="trac-fullwidth" name="author"
                  value="${author}" />
         </label>
-<<<<<<< HEAD
         # if author == 'anonymous':
         <p class="hint">
           # set preferences
@@ -79,43 +78,12 @@
           # endtrans
         </p>
         # endif
-=======
-        <input type="checkbox" name="sidebyside" id="sidebyside" checked="$sidebyside" />
-      </div>
-      <p><textarea id="text" class="${classes('wikitext', 'trac-autofocus', 'trac-fullwidth',
-                                              'trac-resizable' if not sidebyside else None)}"
-                   name="text" cols="80" rows="$edit_rows">
-$page.text</textarea>
-      </p>
-      <div id="help" i18n:msg="">
-        <strong>Note:</strong> See <a href="${href.wiki('WikiFormatting')}">WikiFormatting</a> and
-        <a href="${href.wiki('TracWiki')}">TracWiki</a> for help on editing wiki content.
-      </div>
-    </fieldset>
-    <fieldset id="changeinfo">
-      <legend>Change information</legend>
-      <div id="changeinfo1">
-        <div py:if="authname == 'anonymous'" class="field">
-          <label>Your email or username:<br />
-            <input id="author" type="text" class="trac-fullwidth" name="author" value="$author" />
-          </label>
-          <p py:if="author == 'anonymous'" class="hint">
-            <i18n:msg>E-mail address and name can be saved in the <!--!
-              --><a href="${href.prefs()}" class="trac-target-new">Preferences</a>.</i18n:msg>
-          </p>
-        </div>
-        <div class="field">
-          <label>Comment about this change (optional):<br />
-            <input id="comment" type="text" class="trac-fullwidth wikitext" name="comment" value="$comment" />
-          </label>
-        </div>
->>>>>>> 14b2c444
       </div>
       # endif
       <div class="field">
         <label>${_("Comment about this change (optional):")}<br />
-          <input id="comment" type="text" class="trac-fullwidth" name="comment"
-                 value="${comment}" />
+          <input id="comment" type="text" class="trac-fullwidth wikitext"
+                 name="comment" value="${comment}" />
         </label>
       </div>
     </div>
