--- conflicted
+++ resolved
@@ -99,18 +99,7 @@
                 'href="/zip-attachment/wiki/%s/">.zip</a>' % name)
 
 
-<<<<<<< HEAD
-class TestWikiPageManipulator(FunctionalTwillTestCaseSetup):
-    def runTest(self):
-        plugin_name = self.__class__.__name__
-        env = self._testenv.get_trac_environment()
-        env.config.set('components', plugin_name + '.*', 'enabled')
-        env.config.save()
-        create_file(os.path.join(env.plugins_dir, plugin_name + '.py'), """\
-=======
 _plugin_py = """\
-from genshi.builder import tag
->>>>>>> 35870cf9
 from trac.core import Component, implements
 from trac.util.html import tag
 from trac.util.translation import tag_
