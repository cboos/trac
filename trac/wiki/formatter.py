# -*- coding: utf-8 -*-
#
# Copyright (C) 2003-2009 Edgewall Software
# Copyright (C) 2003-2005 Jonas Borgström <jonas@edgewall.com>
# Copyright (C) 2004-2005 Christopher Lenz <cmlenz@gmx.de>
# Copyright (C) 2005-2007 Christian Boos <cboos@edgewall.org>
# All rights reserved.
#
# This software is licensed as described in the file COPYING, which
# you should have received as part of this distribution. The terms
# are also available at http://trac.edgewall.org/wiki/TracLicense.
#
# This software consists of voluntary contributions made by many
# individuals. For the exact contribution history, see the revision
# history and logs, available at http://trac.edgewall.org/log/.
#
# Author: Jonas Borgström <jonas@edgewall.com>
#         Christopher Lenz <cmlenz@gmx.de>
#         Christian Boos <cboos@edgewall.org>

from HTMLParser import HTMLParseError
import io
import re
import os

from trac.core import *
from trac.mimeview import *
from trac.resource import get_relative_resource, get_resource_url
from trac.util import arity, as_int
from trac.util.text import (
    exception_to_unicode, shorten_line, to_unicode, unicode_quote,
    unquote_label
)
from trac.util.html import (
    Element, Fragment, Markup, Stream, TracHTMLSanitizer, escape, genshi,
    plaintext, stream_to_unicode, tag, to_fragment
)
from trac.util.translation import _, tag_
from trac.wiki.api import WikiSystem, parse_args
from trac.wiki.parser import WikiParser, parse_processor_args

__all__ = ['wiki_to_outline', 'Formatter', 'format_to', 'format_to_html',
           'format_to_oneliner', 'extract_link',
           'split_url_into_path_query_fragment', 'concat_path_query_fragment']


def _markup_to_unicode(markup):
    if isinstance(markup, Fragment):
        return Markup(markup)
    elif genshi and isinstance(markup, Stream):
        return stream_to_unicode(markup)
    else:
        return to_unicode(markup)


def system_message(msg, text=None):
    return tag.div(tag.strong(msg), text and tag.pre(text),
                   class_="system-message")


def split_url_into_path_query_fragment(target):
    """Split a target along `?` and `#` in `(path, query, fragment)`.

    >>> split_url_into_path_query_fragment('http://path?a=1&b=2#frag?ment')
    ('http://path', '?a=1&b=2', '#frag?ment')
    >>> split_url_into_path_query_fragment('http://path#frag?ment')
    ('http://path', '', '#frag?ment')
    >>> split_url_into_path_query_fragment('http://path?a=1&b=2')
    ('http://path', '?a=1&b=2', '')
    >>> split_url_into_path_query_fragment('http://path')
    ('http://path', '', '')
    """
    query = fragment = ''
    idx = target.find('#')
    if idx >= 0:
        target, fragment = target[:idx], target[idx:]
    idx = target.find('?')
    if idx >= 0:
        target, query = target[:idx], target[idx:]
    return target, query, fragment


def concat_path_query_fragment(path, query, fragment=None):
    """Assemble `path`, `query` and `fragment` into a proper URL.

    Can be used to re-assemble an URL decomposed using
    `split_url_into_path_query_fragment` after modification.

    >>> concat_path_query_fragment('/wiki/page', '?version=1')
    '/wiki/page?version=1'
    >>> concat_path_query_fragment('/wiki/page#a', '?version=1', '#b')
    '/wiki/page?version=1#b'
    >>> concat_path_query_fragment('/wiki/page?version=1#a', '?format=txt')
    '/wiki/page?version=1&format=txt#a'
    >>> concat_path_query_fragment('/wiki/page?version=1', '&format=txt')
    '/wiki/page?version=1&format=txt'
    >>> concat_path_query_fragment('/wiki/page?version=1', 'format=txt')
    '/wiki/page?version=1&format=txt'
    >>> concat_path_query_fragment('/wiki/page?version=1#a', '?format=txt', '#')
    '/wiki/page?version=1&format=txt'
    """
    p, q, f = split_url_into_path_query_fragment(path)
    if query:
        q += ('&' if q else '?') + query.lstrip('?&')
    if fragment:
        f = fragment
    return p + q + ('' if f == '#' else f)


class MacroError(TracError):
    pass

class ProcessorError(TracError):
    pass


class WikiProcessor(object):

    _code_block_re = re.compile('^<div(?:\s+class="([^"]+)")?>(.*)</div>$')
    _block_elem_re = re.compile(r'^\s*<(?:div|table)(?:\s+[^>]+)?>',
                                re.I | re.M)

    def __init__(self, formatter, name, args=None):
        """Find the processor by name

        :param formatter: the formatter embedding a call for this processor
        :param name: the name of the processor
        :param args: extra parameters for the processor

        (''since 0.11'')
        """
        self.formatter = formatter
        self.env = formatter.env
        self.name = name
        self.args = args
        self.error = None
        self.macro_provider = None

        # FIXME: move these tables outside of __init__
        builtin_processors = {'html': self._html_processor,
                              'htmlcomment': self._htmlcomment_processor,
                              'default': self._default_processor,
                              'comment': self._comment_processor,
                              'div': self._div_processor,
                              'rtl': self._rtl_processor,
                              'span': self._span_processor,
                              'Span': self._span_processor,
                              'td': self._td_processor,
                              'th': self._th_processor,
                              'tr': self._tr_processor,
                              'table': self._table_processor,
                              }

        self.inline_check = {'html': self._html_is_inline,
                             'htmlcomment': True, 'comment': True,
                             'span': True, 'Span': True,
                             }.get(name)

        self._sanitizer = TracHTMLSanitizer(
            safe_schemes=formatter.wiki.safe_schemes,
            safe_origins=formatter.wiki.safe_origins)

        self.processor = builtin_processors.get(name)
        if not self.processor:
            # Find a matching wiki macro
            for macro_provider in WikiSystem(self.env).macro_providers:
                for macro_name in macro_provider.get_macros() or []:
                    if self.name == macro_name:
                        if hasattr(macro_provider, 'expand_macro'):
                            self.processor = self._macro_processor
                        else:
                            raise TracError(
                                tag_("Pre-0.11 macros with the %(method)s "
                                     "method are no longer supported.",
                                     method=tag.code("render_macro")))
                        self.macro_provider = macro_provider
                        self.inline_check = getattr(macro_provider, 'is_inline',
                                                    False)
                        break
        if not self.processor:
            # Find a matching mimeview renderer
            mimeview = Mimeview(formatter.env)
            for renderer in mimeview.renderers:
                if renderer.get_quality_ratio(self.name) > 1:
                    self.processor = self._mimeview_processor
                    break
            if not self.processor:
                mimetype = mimeview.get_mimetype(self.name)
                if mimetype:
                    self.name = mimetype
                    self.processor = self._mimeview_processor
        if not self.processor:
            self.processor = self._default_processor
            self.error = _("No macro or processor named '%(name)s' found",
                           name=name)

    # inline checks

    def _html_is_inline(self, text):
        if text:
            tag = text[1:].lstrip()
            idx = tag.find(' ')
            if idx > -1:
                tag = tag[:idx]
            return tag.lower() in ('a', 'span', 'bdo', 'img',
                                   'big', 'small', 'font',
                                   'tt', 'i', 'b', 'u', 's', 'strike',
                                   'em', 'strong', 'dfn', 'code', 'q',
                                   'samp', 'kbd', 'var', 'cite', 'abbr',
                                   'acronym', 'sub', 'sup')
    # builtin processors

    def _comment_processor(self, text):
        return ''

    def _default_processor(self, text):
        if self.args and 'lineno' in self.args:
            self.name = \
                Mimeview(self.formatter.env).get_mimetype('text/plain')
            return self._mimeview_processor(text)
        else:
            return tag.pre(text, class_="wiki")

    def _html_processor(self, text):
        if WikiSystem(self.env).render_unsafe_content:
            return Markup(text)
        try:
            return self._sanitizer.sanitize(text)
        except HTMLParseError as e:
            self.env.log.warning(e)
            line = unicode(text).splitlines()[e.lineno - 1].strip()
            return system_message(_('HTML parsing error: %(message)s',
                                    message=escape(e.msg)), line)

    def _htmlcomment_processor(self, text):
        if "--" in text:
            return system_message(_('Error: Forbidden character sequence '
                                    '"--" in htmlcomment wiki code block'))
        return Markup(u'<!--\n%s-->\n' % text)

    def _elt_processor(self, eltname, format_to, text):
        # Note: as long as _processor_param_re is not re.UNICODE, **args is OK.
        # Also, parse_args is using strict mode when processing [[span(...)]].
        elt = getattr(tag, eltname)(**(self.args or {}))
        if not WikiSystem(self.env).render_unsafe_content:
            sanitized_elt = getattr(tag, eltname)
            sanitized_elt.attrib = self._sanitizer.sanitize_attrs(eltname,
                                                                  elt.attrib)
            elt = sanitized_elt
        elt.append(format_to(self.env, self.formatter.context, text))
        return elt

    def _div_processor(self, text):
        if not self.args:
            self.args = {}
        self.args.setdefault('class', 'wikipage')
        return self._elt_processor('div', format_to_html, text)

    def _rtl_processor(self, text):
        if not self.args:
            self.args = {}
        self.args['class'] = ('rtl ' + self.args.get('class', '')).rstrip()
        return self._elt_processor('div', format_to_html, text)

    def _span_processor(self, text):
        if self.args is None:
            args, self.args = parse_args(text, strict=True)
            text = ', '.join(args)
        return self._elt_processor('span', format_to_oneliner, text)

    def _td_processor(self, text):
        return self._tablecell_processor('td', text)

    def _th_processor(self, text):
        return self._tablecell_processor('th', text)

    def _tr_processor(self, text):
        try:
            elt = self._elt_processor('tr', self._format_row, text)
            self.formatter.open_table()
            return elt
        except ProcessorError as e:
            return system_message(e)

    def _table_processor(self, text):
        if not self.args:
            self.args = {}
        self.args.setdefault('class', 'wiki')
        try:
            return self._elt_processor('table', self._format_table, text)
        except ProcessorError as e:
            return system_message(e)

    def _tablecell_processor(self, eltname, text):
        self.formatter.open_table_row()
        return self._elt_processor(eltname, format_to_html, text)

    _has_multiple_tables_re = re.compile(r"</table>.*?<table",
                                         re.MULTILINE | re.DOTALL)

    _inner_table_re = re.compile(r"""\s*
      <table[^>]*>\s*
        ((?:<tr[^>]*>)?
          (.*?)
        (?:</tr>)?)\s*
      </table>\s*$
      """, re.MULTILINE | re.DOTALL | re.VERBOSE)

    # Note: the need for "parsing" that crude way the formatted content
    #       will go away as soon as we have a WikiDOM to manipulate...

    def _parse_inner_table(self, text):
        if self._has_multiple_tables_re.search(text):
            raise ProcessorError(_("!#%(name)s must contain at most one table",
                                   name=self.name))
        match = self._inner_table_re.match(text)
        if not match:
            raise ProcessorError(_("!#%(name)s must contain at least one table"
                                   " cell (and table cells only)",
                                   name=self.name))
        return Markup(match.group(1 if self.name == 'table' else 2))

    def _format_row(self, env, context, text):
        if text:
            out = io.StringIO()
            Formatter(env, context).format(text, out)
            text = self._parse_inner_table(out.getvalue())
        return text

    def _format_table(self, env, context, text):
        if text:
            out = io.StringIO()
            Formatter(env, context).format(text, out)
            text = self._parse_inner_table(out.getvalue())
        return text

    # generic processors

    def _macro_processor(self, text):
        self.env.log.debug('Executing Wiki macro %s by provider %s',
                           self.name, self.macro_provider)
        if arity(self.macro_provider.expand_macro) == 4:
            return self.macro_provider.expand_macro(self.formatter, self.name,
                                                    text, self.args)
        else:
            return self.macro_provider.expand_macro(self.formatter, self.name,
                                                    text)

    def _mimeview_processor(self, text):
        annotations = []
        context = self.formatter.context.child()
        args = self.args.copy() if self.args else self.args
        if args and 'lineno' in args:
            lineno = as_int(args.pop('lineno'), 1, min=1)
            context.set_hints(lineno=lineno)
            id = str(args.pop('id', '')) or \
                 self.formatter._unique_anchor('a')
            context.set_hints(id=id + '-')
            if 'marks' in args:
                context.set_hints(marks=args.pop('marks'))
            annotations.append('lineno')
        if args:  # Remaining args are assumed to be lexer options
            context.set_hints(lexer_options=args)
        return tag.div(class_='wiki-code')(
            Mimeview(self.env).render(context, self.name, text,
                                      annotations=annotations))
    # TODO: use convert('text/html') instead of render

    def process(self, text, in_paragraph=False):
        if self.error:
            text = system_message(tag_("Error: Failed to load processor "
                                       "%(name)s", name=tag.code(self.name)),
                                  self.error)
        else:
            text = self.processor(text)
        return text or ''

    def is_inline(self, text):
        if callable(self.inline_check):
            return self.inline_check(text)
        else:
            return self.inline_check

    def ensure_inline(self, text):
        content_for_span = None
        interrupt_paragraph = False
        if isinstance(text, Element):
            tagname = text.tag.lower()
            if tagname == 'div':
                class_ = text.attrib.get('class', '')
                if class_ and 'code' in class_:
                    content_for_span = text.children
                else:
                    interrupt_paragraph = True
            elif tagname == 'table':
                interrupt_paragraph = True
        else:
            # FIXME: do something smarter for Streams
            text = _markup_to_unicode(text)
            match = re.match(self._code_block_re, text)
            if match:
                if match.group(1) and 'code' in match.group(1):
                    content_for_span = match.group(2)
                else:
                    interrupt_paragraph = True
            elif re.match(self._block_elem_re, text):
                interrupt_paragraph = True
        if content_for_span:
            text = tag.span(class_='code-block')(*content_for_span)
        elif interrupt_paragraph:
            text = "</p>%s<p>" % _markup_to_unicode(text)
        return text


class Formatter(object):
    """Base Wiki formatter.

    Parses and formats wiki text, in a given `RenderingContext`.
    """

    flavor = 'default'

    def __init__(self, env, context):
        self.env = env
        self.context = context.child()
        self.context.set_hints(disable_warnings=True)
        self.req = context.req
        self.href = context.href
        self.resource = context.resource
        self.perm = context.perm
        self.wiki = WikiSystem(self.env)
        self.wikiparser = WikiParser(self.env)
        self._anchors = {}
        self._open_tags = []
        self._safe_schemes = None
        if not self.wiki.render_unsafe_content:
            self._safe_schemes = set(self.wiki.safe_schemes)


    def split_link(self, target):
        return split_url_into_path_query_fragment(target)

    # -- Pre- IWikiSyntaxProvider rules (Font styles)

    _indirect_tags = {
        'MM_BOLD': (u'<strong>', u'</strong>'),
        'WC_BOLD': (u'<strong>', u'</strong>'),
        'MM_ITALIC': (u'<em>', u'</em>'),
        'WC_ITALIC': (u'<em>', u'</em>'),
        'MM_UNDERLINE': (u'<span class="underline">', u'</span>'),
        'MM_STRIKE': (u'<del>', u'</del>'),
        'MM_SUBSCRIPT': (u'<sub>', u'</sub>'),
        'MM_SUPERSCRIPT': (u'<sup>', u'</sup>'),
    }

    def _get_open_tag(self, tag):
        """Retrieve opening tag for direct or indirect `tag`."""
        if not isinstance(tag, tuple):
            tag = self._indirect_tags[tag]
        return tag[0]

    def _get_close_tag(self, tag):
        """Retrieve closing tag for direct or indirect `tag`."""
        if not isinstance(tag, tuple):
            tag = self._indirect_tags[tag]
        return tag[1]

    def tag_open_p(self, tag):
        """Do we currently have any open tag with `tag` as end-tag?"""
        return tag in self._open_tags

    def flush_tags(self):
        while self._open_tags != []:
            self.out.write(self._get_close_tag(self._open_tags.pop()))

    def open_tag(self, tag_open, tag_close=None):
        """Open an inline style tag.

        If `tag_close` is not specified, `tag_open` is an indirect tag (0.12)
        """
        if tag_close:
            self._open_tags.append((tag_open, tag_close))
        else:
            self._open_tags.append(tag_open)
            tag_open = self._get_open_tag(tag_open)
        return tag_open

    def close_tag(self, open_tag, close_tag=None):
        """Open a inline style tag.

        If `close_tag` is not specified, it's an indirect tag (0.12)
        """
        tmp = ''
        for i in xrange(len(self._open_tags) - 1, -1, -1):
            tag = self._open_tags[i]
            tmp += self._get_close_tag(tag)
            if (open_tag == tag,
                    (open_tag, close_tag) == tag)[bool(close_tag)]:
                del self._open_tags[i]
                for j in xrange(i, len(self._open_tags)):
                    tmp += self._get_open_tag(self._open_tags[j])
                break
        return tmp

    def _indirect_tag_handler(self, match, tag):
        """Handle binary inline style tags (indirect way, 0.12)"""
        if self._list_stack and not self.in_list_item:
            self.close_list()

        if self.tag_open_p(tag):
            return self.close_tag(tag)
        else:
            return self.open_tag(tag)

    def _bolditalic_formatter(self, match, fullmatch):
        if self._list_stack and not self.in_list_item:
            self.close_list()

        bold_open = self.tag_open_p('MM_BOLD')
        italic_open = self.tag_open_p('MM_ITALIC')
        if bold_open and italic_open:
            bold_idx = self._open_tags.index('MM_BOLD')
            italic_idx = self._open_tags.index('MM_ITALIC')
            if italic_idx < bold_idx:
                close_tags = ('MM_BOLD', 'MM_ITALIC')
            else:
                close_tags = ('MM_ITALIC', 'MM_BOLD')
            open_tags = ()
        elif bold_open:
            close_tags = ('MM_BOLD',)
            open_tags = ('MM_ITALIC',)
        elif italic_open:
            close_tags = ('MM_ITALIC',)
            open_tags = ('MM_BOLD',)
        else:
            close_tags = ()
            open_tags = ('MM_BOLD', 'MM_ITALIC')

        tmp = []
        tmp.extend(self.close_tag(tag) for tag in close_tags)
        tmp.extend(self.open_tag(tag) for tag in open_tags)
        return ''.join(tmp)

    def _bold_formatter(self, match, fullmatch):
        return self._indirect_tag_handler(match, 'MM_BOLD')

    def _bold_wc_formatter(self, match, fullmatch):
        return self._indirect_tag_handler(match, 'WC_BOLD')

    def _italic_formatter(self, match, fullmatch):
        return self._indirect_tag_handler(match, 'MM_ITALIC')

    def _italic_wc_formatter(self, match, fullmatch):
        return self._indirect_tag_handler(match, 'WC_ITALIC')

    def _underline_formatter(self, match, fullmatch):
        return self._indirect_tag_handler(match, 'MM_UNDERLINE')

    def _strike_formatter(self, match, fullmatch):
        return self._indirect_tag_handler(match, 'MM_STRIKE')

    def _subscript_formatter(self, match, fullmatch):
        return self._indirect_tag_handler(match, 'MM_SUBSCRIPT')

    def _superscript_formatter(self, match, fullmatch):
        return self._indirect_tag_handler(match, 'MM_SUPERSCRIPT')

    def _inlinecode_formatter(self, match, fullmatch):
        return tag.code(fullmatch.group('inline'))

    def _inlinecode2_formatter(self, match, fullmatch):
        return tag.code(fullmatch.group('inline2'))

    # pre-0.12 public API (no longer used by Trac itself but kept for plugins)

    def simple_tag_handler(self, match, open_tag, close_tag):
        """Generic handler for simple binary style tags"""
        if self.tag_open_p((open_tag, close_tag)):
            return self.close_tag(open_tag, close_tag)
        else:
            self.open_tag(open_tag, close_tag)
        return open_tag

    # -- Post- IWikiSyntaxProvider rules

    # WikiCreole line breaks

    def _linebreak_wc_formatter(self, match, fullmatch):
        return '<br />'

    # E-mails

    def _email_formatter(self, match, fullmatch):
        from trac.web.chrome import Chrome
        omatch = Chrome(self.env).format_emails(self.context, match)
        if omatch == match: # not obfuscated, make a link
            return self._make_mail_link('mailto:'+match, match)
        else:
            return omatch

    # HTML escape of &, < and >

    def _htmlescape_formatter(self, match, fullmatch):
        return u"&amp;" if match == "&" \
                        else u"&lt;" if match == "<" else u"&gt;"

    # Short form (shref) and long form (lhref) of TracLinks

    def _shrefbr_formatter(self, match, fullmatch):
        ns = fullmatch.group('snsbr')
        target = unquote_label(fullmatch.group('stgtbr'))
        match = match[1:-1]
        return u'&lt;%s&gt;' % \
                self._make_link(ns, target, match, match, fullmatch)

    def _shref_formatter(self, match, fullmatch):
        ns = fullmatch.group('sns')
        target = unquote_label(fullmatch.group('stgt'))
        return self._make_link(ns, target, match, match, fullmatch)

    def _lhref_formatter(self, match, fullmatch):
        rel = fullmatch.group('rel')
        ns = fullmatch.group('lns')
        target = unquote_label(fullmatch.group('ltgt'))
        label = fullmatch.group('label')
        return self._make_lhref_link(match, fullmatch, rel, ns, target, label)

    def _make_lhref_link(self, match, fullmatch, rel, ns, target, label):
        if not label: # e.g. `[http://target]` or `[wiki:target]`
            if target:
                if ns and target.startswith('//'):     # for `[http://target]`
                    label = ns + ':' + target   #  use `http://target`
                else:                           # for `wiki:target`
                    label = target.lstrip('/')  #  use only `target`
            else: # e.g. `[search:]`
                label = ns
        else:
            label = unquote_label(label)
        if rel:
            if not label:
                label = self.wiki.make_label_from_target(rel)
            path, query, fragment = self.split_link(rel)
            if path.startswith('//'):
                path = '/' + path.lstrip('/')
            elif path.startswith('/'):
                path = self.href + path
            else:
                resource = get_relative_resource(self.resource, path)
                path = get_resource_url(self.env, resource, self.href)
                if resource.id:
                    target = concat_path_query_fragment(unicode(resource.id),
                                                        query, fragment)
                    if resource.realm == 'wiki':
                        target = '/' + target   # Avoid wiki page scoping
                    return self._make_link(resource.realm, target, match,
                                           label, fullmatch)
            return tag.a(label,
                         href=concat_path_query_fragment(path, query, fragment))
        else:
            return self._make_link(ns or 'wiki', target or '', match, label,
                                   fullmatch)

    def _make_link(self, ns, target, match, label, fullmatch):
        # first check for an alias defined in trac.ini
        ns = self.env.config['intertrac'].get(ns, ns)
        if ns in self.wikiparser.link_resolvers:
            resolver = self.wikiparser.link_resolvers[ns]
            if arity(resolver) == 5:
                return resolver(self, ns, target, escape(label, False),
                                fullmatch)
            else:
                return resolver(self, ns, target, escape(label, False))
        elif ns == "mailto":
            from trac.web.chrome import Chrome
            chrome = Chrome(self.env)
            if chrome.never_obfuscate_mailto:
                otarget, olabel = target, label
            else:
                otarget = chrome.format_emails(self.context, target)
                olabel = chrome.format_emails(self.context, label)
            if (otarget, olabel) == (target, label):
                return self._make_mail_link('mailto:'+target, label)
            else:
                return olabel or otarget
        elif target.startswith('//'):
            if self._safe_schemes is None or ns in self._safe_schemes:
                return self._make_ext_link(ns + ':' + target, label)
            else:
                return escape(match)
        else:
            return self._make_intertrac_link(ns, target, label) or \
                   self._make_interwiki_link(ns, target, label) or \
                   escape(match)

    def _make_intertrac_link(self, ns, target, label):
        res = self.get_intertrac_url(ns, target)
        if res:
            return self._make_ext_link(res[0], label, res[1])

    def get_intertrac_url(self, ns, target):
        intertrac = self.env.config['intertrac']
        url = intertrac.get(ns + '.url')
        if not url and ns == 'trac':
            url = 'http://trac.edgewall.org'
        if url:
            name = intertrac.get(ns + '.title', 'Trac project %s' % ns)
            url = '%s/intertrac/%s' % (url, unicode_quote(target))
            if target:
                title = _('%(target)s in %(name)s', target=target, name=name)
            else:
                title = name
            return url, title

    def shorthand_intertrac_helper(self, ns, target, label, fullmatch):
        if fullmatch: # short form
            it_group = fullmatch.groupdict().get('it_' + ns)
            if it_group:
                alias = it_group.strip()
                intertrac = self.env.config['intertrac']
                target = '%s:%s' % (ns, target[len(it_group):])
                return self._make_intertrac_link(intertrac.get(alias, alias),
                                                 target, label) or label

    def _make_interwiki_link(self, ns, target, label):
        from trac.wiki.interwiki import InterWikiMap
        interwiki = InterWikiMap(self.env)
        if ns in interwiki:
            url, title = interwiki.url(ns, target)
            if url:
                return self._make_ext_link(url, label, title)

    def _make_ext_link(self, url, text, title=''):
        local_url = self.env.project_url or self.env.abs_href.base
        if not url.startswith(local_url):
            return tag.a(tag.span(u'\u200b', class_="icon"), text,
                         class_="ext-link", href=url, title=title or None)
        else:
            return tag.a(text, href=url, title=title or None)

    def _make_mail_link(self, url, text, title=''):
        return tag.a(tag.span(u'\u200b', class_="icon"), text,
                     class_="mail-link", href=url, title=title or None)

    # Anchors

    def _anchor_formatter(self, match, fullmatch):
        anchor = fullmatch.group('anchorname')
        label = fullmatch.group('anchorlabel') or ''
        if label:
            label = format_to_oneliner(self.env, self.context, label)
        return '<span class="wikianchor" id="%s">%s</span>' % (anchor, label)

    def _unique_anchor(self, anchor):
        i = 1
        anchor_base = anchor
        while anchor in self._anchors:
            anchor = anchor_base + str(i)
            i += 1
        self._anchors[anchor] = True
        return anchor

    # WikiMacros or WikiCreole links

    def _macrolink_formatter(self, match, fullmatch):
        # check for a known [[macro]]
        macro_or_link = match[2:-2]
        if macro_or_link.startswith('=#'):
            fullmatch = WikiParser._set_anchor_wc_re.match(macro_or_link)
            if fullmatch:
                return self._anchor_formatter(macro_or_link, fullmatch)
        fullmatch = WikiParser._macro_re.match(macro_or_link)
        if fullmatch:
            name = fullmatch.group('macroname')
            args = fullmatch.group('macroargs')
            macro = False # not a macro
            macrolist = name[-1] == '?'
            if name.lower() == 'br' or name == '?':
                macro = None
            else:
                macro = WikiProcessor(self, (name, name[:-1])[macrolist])
                if macro.error:
                    macro = False
            if macro is not False:
                if macrolist:
                    macro = WikiProcessor(self, 'MacroList')
                return self._macro_formatter(match, fullmatch, macro)
        fullmatch = WikiParser._creolelink_re.match(macro_or_link)
        return self._lhref_formatter(match, fullmatch)

    def _macro_formatter(self, match, fullmatch, macro, only_inline=False):
        name = fullmatch.group('macroname')
        if name.lower() == 'br':
            return '<br />'
        if name and name[-1] == '?': # Macro?() shortcut for MacroList(Macro)
            args = name[:-1] or '*'
        else:
            args = fullmatch.group('macroargs')
        try:
            return macro.ensure_inline(macro.process(args))
        except MacroError as e:
            return system_message(_("Macro %(name)s(%(args)s) failed",
                                    name=name, args=args), to_fragment(e))
        except Exception as e:
            self.env.log.error("Macro %s(%s) failed for %s:%s", name,
                               args, self.resource,
                               exception_to_unicode(e, traceback=True))
            return system_message(_("Error: Macro %(name)s(%(args)s) failed",
                                    name=name, args=args), to_fragment(e))

    # Headings

    def _parse_heading(self, match, fullmatch, shorten):
        match = match.strip()

        hdepth = fullmatch.group('hdepth')
        depth = len(hdepth)
        anchor = fullmatch.group('hanchor') or ''
        htext = fullmatch.group('htext').strip()
        if htext.endswith(hdepth):
            htext = htext[:-depth]
        heading = format_to_oneliner(self.env, self.context, htext, False)
        if anchor:
            anchor = anchor[1:]
        else:
            sans_markup = plaintext(heading, keeplinebreaks=False)
            anchor = WikiParser._anchor_re.sub('', sans_markup)
            if not anchor or anchor[0].isdigit() or anchor[0] in '.-':
                # an ID must start with a Name-start character in XHTML
                anchor = 'a' + anchor # keeping 'a' for backward compat
        anchor = self._unique_anchor(anchor)
        if shorten:
            heading = format_to_oneliner(self.env, self.context, htext, True)
        return depth, heading, anchor

    def _heading_formatter(self, match, fullmatch):
        self.close_table()
        self.close_paragraph()
        self.close_indentation()
        self.close_list()
        self.close_def_list()
        depth, heading, anchor = self._parse_heading(match, fullmatch, False)
        self.out.write(u'<h%d class="section" id="%s">%s</h%d>' %
                       (depth, anchor, heading, depth))

    # Generic indentation (as defined by lists and quotes)

    def _set_tab(self, depth):
        """Append a new tab if needed and truncate tabs deeper than `depth`

        given:       -*-----*--*---*--
        setting:              *
        results in:  -*-----*-*-------
        """
        tabstops = []
        for ts in self._tabstops:
            if ts >= depth:
                break
            tabstops.append(ts)
        tabstops.append(depth)
        self._tabstops = tabstops

    # Lists

    def _list_formatter(self, match, fullmatch):
        ldepth = len(fullmatch.group('ldepth'))
        listid = match[ldepth]
        self.in_list_item = True
        class_ = start = None
        if listid in WikiParser.BULLET_CHARS:
            type_ = 'ul'
        else:
            type_ = 'ol'
            lstart = fullmatch.group('lstart')
            if listid == 'i':
                class_ = 'lowerroman'
            elif listid == 'I':
                class_ = 'upperroman'
            elif listid.isdigit() and lstart != '1':
                start = int(lstart)
            elif listid.islower():
                class_ = 'loweralpha'
                if len(lstart) == 1 and lstart != 'a':
                    start = ord(lstart) - ord('a') + 1
            elif listid.isupper():
                class_ = 'upperalpha'
                if len(lstart) == 1 and lstart != 'A':
                    start = ord(lstart) - ord('A') + 1
        self._set_list_depth(ldepth, type_, class_, start)
        return ''

    def _get_list_depth(self):
        """Return the space offset associated to the deepest opened list."""
        if self._list_stack:
            return self._list_stack[-1][1]
        return -1

    def _set_list_depth(self, depth, new_type=None, lclass=None, start=None):
        def open_list():
            self.close_table()
            self.close_paragraph()
            self.close_indentation() # FIXME: why not lists in quotes?
            self._list_stack.append((new_type, depth))
            self._set_tab(depth)
            class_attr = ' class="%s"' % lclass if lclass else ''
            start_attr = ' start="%s"' % start if start is not None else ''
            self.out.write(u'<' + new_type + class_attr + start_attr + '><li>')
        def close_item():
            self.flush_tags()
            self.out.write(u'</li>')
        def close_list(tp):
            self._list_stack.pop()
            close_item()
            self.out.write(u'</%s>' % tp)

        # depending on the indent/dedent, open or close lists
        if depth > self._get_list_depth():
            open_list()
        else:
            while self._list_stack:
                deepest_type, deepest_offset = self._list_stack[-1]
                if depth >= deepest_offset:
                    break
                close_list(deepest_type)
            if new_type and depth >= 0:
                if self._list_stack:
                    old_type, old_offset = self._list_stack[-1]
                    if new_type and old_type != new_type:
                        close_list(old_type)
                        open_list()
                    else:
                        if old_offset != depth: # adjust last depth
                            self._list_stack[-1] = (old_type, depth)
                        close_item()
                        self.out.write(u'<li>')
                else:
                    open_list()

    def close_list(self, depth=-1):
        self._set_list_depth(depth)

    # Definition Lists

    def _definition_formatter(self, match, fullmatch):
        if self.in_def_list:
            tmp = '</dd>'
        else:
            self.close_paragraph()
            tmp = '<dl class="wiki">'
        definition = match[:match.find('::')]
        tmp += '<dt>%s</dt><dd>' % format_to_oneliner(self.env, self.context,
                                                      definition)
        self.in_def_list = True
        return tmp

    def close_def_list(self):
        if self.in_def_list:
            self.out.write(u'</dd></dl>\n')
        self.in_def_list = False

    # Blockquote

    def _indent_formatter(self, match, fullmatch):
        idepth = len(fullmatch.group('idepth'))
        if self._list_stack:
            ltype, ldepth = self._list_stack[-1]
            if idepth < ldepth:
                for _, ldepth in self._list_stack:
                    if idepth > ldepth:
                        self.in_list_item = True
                        self._set_list_depth(idepth)
                        return ''
            elif idepth <= ldepth + (3 if ltype == 'ol' else 2):
                self.in_list_item = True
                return ''
        if not self.in_def_list:
            self._set_quote_depth(idepth)
        return ''

    def close_indentation(self):
        self._set_quote_depth(0)

    def _get_quote_depth(self):
        """Return the space offset associated to the deepest opened quote."""
        return self._quote_stack[-1] if self._quote_stack else 0

    def _set_quote_depth(self, depth, citation=False):
        def open_quote(depth):
            self.close_table()
            self.close_paragraph()
            self.close_list()
            def open_one_quote(d):
                self._quote_stack.append(d)
                self._set_tab(d)
                class_attr = ' class="citation"' if citation else ''
<<<<<<< HEAD
                self.out.write(u'<blockquote%s>' % class_attr + os.linesep)
=======
                self.out.write('<blockquote%s>\n' % class_attr)
>>>>>>> c5911cd7
            if citation:
                for d in xrange(quote_depth+1, depth+1):
                    open_one_quote(d)
            else:
                open_one_quote(depth)
        def close_quote():
            self.close_table()
            self.close_paragraph()
            self._quote_stack.pop()
<<<<<<< HEAD
            self.out.write(u'</blockquote>' + os.linesep)
=======
            self.out.write('</blockquote>\n')
>>>>>>> c5911cd7
        quote_depth = self._get_quote_depth()
        if depth > quote_depth:
            self._set_tab(depth)
            tabstops = self._tabstops[::-1]
            while tabstops:
                tab = tabstops.pop()
                if tab > quote_depth:
                    open_quote(tab)
        else:
            while self._quote_stack:
                deepest_offset = self._quote_stack[-1]
                if depth >= deepest_offset:
                    break
                close_quote()
            if not citation and depth > 0:
                if self._quote_stack:
                    old_offset = self._quote_stack[-1]
                    if old_offset != depth: # adjust last depth
                        self._quote_stack[-1] = depth
                else:
                    open_quote(depth)
        if depth > 0:
            self.in_quote = True

    # Table

    def _table_cell_formatter(self, match, fullmatch):
        self.open_table()
        self.open_table_row()
        self.continue_table = 1
        separator = fullmatch.group('table_cell_sep')
        is_last = fullmatch.group('table_cell_last')
        numpipes = len(separator)
        cell = 'td'
        if separator[0] == '=':
            numpipes -= 1
        if separator[-1] == '=':
            numpipes -= 1
            cell = 'th'
        colspan = numpipes / 2
        if is_last is not None:
            if is_last and is_last[-1] == '\\':
                self.continue_table_row = 1
            colspan -= 1
            if not colspan:
                return ''
        attrs = ''
        if colspan > 1:
            attrs = ' colspan="%d"' % int(colspan)
        # alignment: ||left || right||default|| default ||  center  ||
        after_sep = fullmatch.end('table_cell_sep')
        alignleft = after_sep < len(self.line) and self.line[after_sep] != ' '
        # lookahead next || (FIXME: this fails on ` || ` inside the cell)
        next_sep = re.search(r'([^!])=?\|\|', self.line[after_sep:])
        alignright = next_sep and next_sep.group(1) != ' '
        textalign = None
        if alignleft:
            if not alignright:
                textalign = 'left'
        elif alignright:
            textalign = 'right'
        elif next_sep: # check for the extra spaces specifying a center align
            first_extra = after_sep + 1
            last_extra = after_sep + next_sep.start() - 1
            if first_extra < last_extra and \
                   self.line[first_extra] == self.line[last_extra] == ' ':
                textalign = 'center'
        if textalign:
            attrs += ' style="text-align: %s"' % textalign
        td = '<%s%s>' % (cell, attrs)
        if self.in_table_cell:
            td = '</%s>' % self.in_table_cell + td
        self.in_table_cell = cell
        return td

    def _table_row_sep_formatter(self, match, fullmatch):
        self.open_table()
        self.close_table_row(force=True)
        params = fullmatch.group('table_row_params')
        if params:
            tr = WikiProcessor(self, 'tr', self.parse_processor_args(params))
            processed = _markup_to_unicode(tr.process(''))
            params = processed[3:processed.find('>')]
        self.open_table_row(params or '')
        self.continue_table = 1
        self.continue_table_row = 1

    def open_table(self):
        if not self.in_table:
            self.close_paragraph()
            self.close_list()
            self.close_def_list()
            self.in_table = 1
<<<<<<< HEAD
            self.out.write(u'<table class="wiki">' + os.linesep)
=======
            self.out.write('<table class="wiki">\n')
>>>>>>> c5911cd7

    def open_table_row(self, params=''):
        if not self.in_table_row:
            self.open_table()
            self.in_table_row = 1
            self.out.write(u'<tr%s>' % params)

    def close_table_row(self, force=False):
        if self.in_table_row and (not self.continue_table_row or force):
            self.in_table_row = 0
            if self.in_table_cell:
                self.out.write(u'</%s>' % self.in_table_cell)
                self.in_table_cell = ''
            self.out.write(u'</tr>')
        self.continue_table_row = 0

    def close_table(self):
        if self.in_table:
            self.close_table_row(force=True)
<<<<<<< HEAD
            self.out.write(u'</table>' + os.linesep)
=======
            self.out.write('</table>\n')
>>>>>>> c5911cd7
            self.in_table = 0

    # Paragraphs

    def open_paragraph(self):
        if not self.paragraph_open:
<<<<<<< HEAD
            self.out.write(u'<p>' + os.linesep)
=======
            self.out.write('<p>\n')
>>>>>>> c5911cd7
            self.paragraph_open = 1

    def close_paragraph(self):
        self.flush_tags()
        if self.paragraph_open:
<<<<<<< HEAD
            self.out.write(u'</p>' + os.linesep)
=======
            self.out.write('</p>\n')
>>>>>>> c5911cd7
            self.paragraph_open = 0

    # Code blocks

    def parse_processor_args(self, line):
        return parse_processor_args(line)

    def handle_code_block(self, line, startmatch=None):
        if startmatch:
            self.in_code_block += 1
            if self.in_code_block == 1:
                name = startmatch.group(2)
                if name:
                    args = parse_processor_args(line[startmatch.end():])
                    self.code_processor = WikiProcessor(self, name, args)
                else:
                    self.code_processor = None
                self.code_buf = []
                self.code_prefix = line[:line.find(WikiParser.STARTBLOCK)]
            else:
                self.code_buf.append(line)
                if not self.code_processor:
                    self.code_processor = WikiProcessor(self, 'default')
        elif line.strip() == WikiParser.ENDBLOCK:
            self.in_code_block -= 1
            if self.in_code_block == 0 and self.code_processor:
                if self.code_processor.name not in ('th', 'td', 'tr'):
                    self.close_table()
                self.close_paragraph()
                if self.code_buf:
                    if self.code_prefix and all(not l or
                                                l.startswith(self.code_prefix)
                                                for l in self.code_buf):
                        code_indent = len(self.code_prefix)
                        self.code_buf = [l[code_indent:]
                                         for l in self.code_buf]
                    self.code_buf.append('')
                code_text = '\n'.join(self.code_buf)
                processed = self._exec_processor(self.code_processor,
                                                 code_text)
                self.out.write(_markup_to_unicode(processed))
            else:
                self.code_buf.append(line)
        elif not self.code_processor:
            match = WikiParser._processor_re.match(line)
            if match:
                self.code_prefix = match.group(1)
                name = match.group(2)
                args = parse_processor_args(line[match.end():])
                self.code_processor = WikiProcessor(self, name, args)
            else:
                self.code_buf.append(line)
                self.code_processor = WikiProcessor(self, 'default')
        else:
            self.code_buf.append(line)

    def close_code_blocks(self):
        while self.in_code_block > 0:
            self.handle_code_block(WikiParser.ENDBLOCK)

    def _exec_processor(self, processor, text):
        try:
            return processor.process(text)
        except ProcessorError as e:
            return system_message(_("Processor %(name)s failed",
                                    name=processor.name), to_fragment(e))
        except Exception as e:
            self.env.log.error("Processor %s failed for %s:%s",
                               processor.name, self.resource,
                               exception_to_unicode(e, traceback=True))
            return system_message(_("Error: Processor %(name)s failed",
                                    name=processor.name), to_fragment(e))

    # > quotes

    def handle_quote_block(self, line):
        self.close_paragraph()
        depth = line.find('>')
        # Close lists up to current level:
        #
        #  - first level item
        #    - second level item
        #    > citation part of first level item
        #
        #  (depth == 3, _list_stack == [1, 3])
        if not self._quote_buffer and depth < self._get_list_depth():
            self.close_list(depth)
        self._quote_buffer.append(line[depth + 1:])

    def close_quote_block(self, escape_newlines):
        if self._quote_buffer:
            # avoid an extra <blockquote> when there's consistently one space
            # after the '>'
            if all(not line or line[0] in '> ' for line in self._quote_buffer):
                self._quote_buffer = [line[bool(line and line[0] == ' '):]
                                      for line in self._quote_buffer]
            self.out.write(u'<blockquote class="citation">\n')
            Formatter(self.env, self.context).format(self._quote_buffer,
                                                     self.out, escape_newlines)
            self.out.write(u'</blockquote>\n')
            self._quote_buffer = []

    # -- Wiki engine

    def handle_match(self, fullmatch):
        for itype, match in fullmatch.groupdict().items():
            if match and not itype in self.wikiparser.helper_patterns:
                # Check for preceding escape character '!'
                if match[0] == '!':
                    return escape(match[1:])
                if itype in self.wikiparser.external_handlers:
                    external_handler = self.wikiparser.external_handlers[itype]
                    return external_handler(self, match, fullmatch)
                else:
                    internal_handler = getattr(self, '_%s_formatter' % itype)
                    return internal_handler(match, fullmatch)

    def replace(self, fullmatch):
        """Replace one match with its corresponding expansion"""
        replacement = self.handle_match(fullmatch)
        if replacement:
            return _markup_to_unicode(replacement)

    _normalize_re = re.compile(r'[\v\f]', re.UNICODE)

    def reset(self, source, out=None):
        if isinstance(source, basestring):
            source = re.sub(self._normalize_re, ' ', source)
        self.source = source
        class NullOut(object):
            def write(self, data):
                pass
        self.out = out or NullOut()
        self._open_tags = []
        self._list_stack = []
        self._quote_stack = []
        self._tabstops = []
        self._quote_buffer = []

        self.in_code_block = 0
        self.in_table = 0
        self.in_def_list = 0
        self.in_table_row = 0
        self.continue_table = 0
        self.continue_table_row = 0
        self.in_table_cell = ''
        self.paragraph_open = 0
        return source

    def format(self, text, out=None, escape_newlines=False):
        text = self.reset(text, out)
        if isinstance(text, basestring):
            text = text.splitlines()

        for line in text:
            if isinstance(line, str):
                line = line.decode('utf-8')
            # Detect start of code block (new block or embedded block)
            block_start_match = None
            if WikiParser.ENDBLOCK not in line:
                block_start_match = WikiParser._startblock_re.match(line)
            # Handle content or end of code block
            if self.in_code_block:
                self.handle_code_block(line, block_start_match)
                continue
            # Handle citation quotes '> ...'
            if line.strip().startswith('>'):
                self.handle_quote_block(line)
                continue
            # Handle end of citation quotes
            self.close_quote_block(escape_newlines)
            # Handle start of a new block
            if block_start_match:
                self.handle_code_block(line, block_start_match)
                continue
            # Handle Horizontal ruler
            if line[0:4] == '----':
                self.close_table()
                self.close_paragraph()
                self.close_indentation()
                self.close_list()
                self.close_def_list()
<<<<<<< HEAD
                self.out.write(u'<hr />' + os.linesep)
=======
                self.out.write('<hr />\n')
>>>>>>> c5911cd7
                continue
            # Handle new paragraph
            if line == '':
                self.close_table()
                self.close_paragraph()
                self.close_indentation()
                self.close_list()
                self.close_def_list()
                continue

            # Tab expansion and clear tabstops if no indent
            line = line.replace('\t', ' '*8)
            if not line.startswith(' '):
                self._tabstops = []

            # Handle end of indentation
            if not line.startswith(' ') and self._quote_stack:
                self.close_indentation()

            self.in_list_item = False
            self.in_quote = False
            # Throw a bunch of regexps on the problem
            self.line = line
            result = re.sub(self.wikiparser.rules, self.replace, line)

            if not self.in_list_item:
                self.close_list()

            if not self.in_quote:
                self.close_indentation()

            if self.in_def_list and not line.startswith(' '):
                self.close_def_list()

            if self.in_table and not self.continue_table:
                self.close_table()
            self.continue_table = 0

            sep = '\n'
            if not(self.in_list_item or self.in_def_list or self.in_table):
                if len(result):
                    self.open_paragraph()
                if escape_newlines and self.paragraph_open and \
                       not result.rstrip().endswith('<br />'):
                    sep = '<br />' + sep
            self.out.write(result + sep)
            self.close_table_row()

        self.close_code_blocks()
        self.close_quote_block(escape_newlines)
        self.close_table()
        self.close_paragraph()
        self.close_indentation()
        self.close_list()
        self.close_def_list()


class OneLinerFormatter(Formatter):
    """
    A special version of the wiki formatter that only implement a
    subset of the wiki formatting functions. This version is useful
    for rendering short wiki-formatted messages on a single line
    """
    flavor = 'oneliner'

    # Override a few formatters to disable some wiki syntax in "oneliner"-mode
    def _list_formatter(self, match, fullmatch):
        return match
    def _indent_formatter(self, match, fullmatch):
        return match
    def _citation_formatter(self, match, fullmatch):
        return escape(match, False)
    def _heading_formatter(self, match, fullmatch):
        return escape(match, False)
    def _definition_formatter(self, match, fullmatch):
        return escape(match, False)
    def _table_cell_formatter(self, match, fullmatch):
        return match
    def _table_row_sep_formatter(self, match, fullmatch):
        return ''

    def _linebreak_wc_formatter(self, match, fullmatch):
        return ' '

    def _macro_formatter(self, match, fullmatch, macro):
        name = fullmatch.group('macroname')
        if name.lower() == 'br':
            return ' '
        args = fullmatch.group('macroargs')
        if macro.is_inline(args):
            return Formatter._macro_formatter(self, match, fullmatch, macro)
        else:
            return '[[%s%s]]' % (name, '(...)' if args else '')

    def format(self, text, out, shorten=False):
        if not text:
            return
        text = self.reset(text, out)

        # Simplify code blocks
        in_code_block = 0
        processor = None
        buf = io.StringIO()
        for line in text.strip().splitlines():
            if isinstance(line, str):
                line = line.decode('utf-8')
            if WikiParser.ENDBLOCK not in line and \
                   WikiParser._startblock_re.match(line):
                in_code_block += 1
            elif line.strip() == WikiParser.ENDBLOCK:
                if in_code_block:
                    in_code_block -= 1
                    if in_code_block == 0:
                        if processor != 'comment':
<<<<<<< HEAD
                            buf.write(u' [...]' + os.linesep)
=======
                            buf.write(' [...]\n')
>>>>>>> c5911cd7
                        processor = None
            elif in_code_block:
                if not processor:
                    if line.startswith('#!'):
                        processor = line[2:].strip()
            else:
                buf.write(line + '\n')
        result = buf.getvalue()[:-len('\n')]

        if shorten:
            result = shorten_line(result)

        result = re.sub(self.wikiparser.rules, self.replace, result)
        result = result.replace('[...]', u'[\u2026]')
        if result.endswith('...'):
            result = result[:-3] + u'\u2026'

        self.out.write(result)
        # Close all open 'one line'-tags
        self.flush_tags()
        # Flush unterminated code blocks
        if in_code_block > 0:
            self.out.write(u'[\u2026]')


class OutlineFormatter(Formatter):
    """Special formatter that generates an outline of all the headings."""
    flavor = 'outline'

    # Avoid the possible side-effects of rendering WikiProcessors
    def _macro_formatter(self, match, fullmatch, macro):
        name = fullmatch.group('macroname')
        if name.lower() == 'br':
            return ' '
        args = fullmatch.group('macroargs')
        if macro.is_inline(args):
            return Formatter._macro_formatter(self, match, fullmatch, macro)
        return ''

    def handle_code_block(self, line, startmatch=None):
        if WikiParser.ENDBLOCK not in line and \
               WikiParser._startblock_re.match(line):
            self.in_code_block += 1
        elif line.strip() == WikiParser.ENDBLOCK:
            self.in_code_block -= 1

    def format(self, text, out, max_depth=6, min_depth=1, shorten=True):
        self.shorten = shorten
        whitespace_indent = '  '
        self.outline = []
        Formatter.format(self, text)

        if min_depth > max_depth:
            min_depth, max_depth = max_depth, min_depth
        max_depth = min(6, max_depth)
        min_depth = max(1, min_depth)

        curr_depth = min_depth - 1
        out.write(u'\n')
        for depth, anchor, text in self.outline:
            if depth < min_depth or depth > max_depth:
                continue
            if depth > curr_depth: # Deeper indent
                for i in xrange(curr_depth, depth):
                    out.write(whitespace_indent * (2*i) + u'<ol>\n' +
                              whitespace_indent * (2*i+1) + u'<li>\n')
            elif depth < curr_depth: # Shallower indent
                for i in xrange(curr_depth-1, depth-1, -1):
                    out.write(whitespace_indent * (2*i+1) + u'</li>\n' +
                              whitespace_indent * (2*i) + u'</ol>\n')
                out.write(whitespace_indent * (2*depth-1) + u'</li>\n' +
                          whitespace_indent * (2*depth-1) + u'<li>\n')
            else: # Same indent
                out.write( whitespace_indent * (2*depth-1) + u'</li>\n' +
                           whitespace_indent * (2*depth-1) + u'<li>\n')
            curr_depth = depth
            out.write(whitespace_indent * (2*depth) +
                      u'<a href="#%s">%s</a>\n' % (anchor, text))
        # Close out all indentation
        for i in xrange(curr_depth-1, min_depth-2, -1):
            out.write(whitespace_indent * (2*i+1) + u'</li>\n' +
                      whitespace_indent * (2*i) + u'</ol>\n')

    def _heading_formatter(self, match, fullmatch):
        depth, heading, anchor = self._parse_heading(match, fullmatch,
                                                     self.shorten)
        heading = re.sub(r'</?a(?: .*?)?>', '', heading) # Strip out link tags
        self.outline.append((depth, anchor, heading))


class LinkFormatter(OutlineFormatter):
    """Special formatter that focuses on TracLinks."""
    flavor = 'link'

    def _heading_formatter(self, match, fullmatch):
        return ''

    def match(self, wikitext):
        """Return the Wiki match found at the beginning of the `wikitext`"""
        wikitext = self.reset(wikitext)
        self.line = wikitext
        match = re.match(self.wikiparser.rules, wikitext)
        if match:
            return self.handle_match(match)


# Pure Wiki Formatter

class HtmlFormatter(object):
    """Format parsed wiki text to HTML"""

    flavor = 'default'

    def __init__(self, env, context, wikidom):
        self.env = env
        self.context = context
        if isinstance(wikidom, basestring):
            wikidom = WikiParser(env).parse(wikidom)
        self.wikidom = wikidom

    def generate(self, escape_newlines=False):
        """Generate HTML elements.

        newlines in the wikidom will be preserved if `escape_newlines` is set.
        """
        # FIXME: compatibility code only for now
        out = io.StringIO()
        Formatter(self.env, self.context).format(self.wikidom, out,
                                                 escape_newlines)
        return Markup(out.getvalue())


class InlineHtmlFormatter(object):
    """Format parsed wiki text to inline elements HTML.

    Block level content will be discarded or compacted.
    """

    flavor = 'oneliner'

    def __init__(self, env, context, wikidom):
        self.env = env
        self.context = context
        if isinstance(wikidom, basestring):
            wikidom = WikiParser(env).parse(wikidom)
        self.wikidom = wikidom

    def generate(self, shorten=False):
        """Generate HTML inline elements.

        If `shorten` is set, the generation will stop once enough characters
        have been emitted.
        """
        # FIXME: compatibility code only for now
        out = io.StringIO()
        OneLinerFormatter(self.env, self.context).format(self.wikidom, out,
                                                         shorten)
        return Markup(out.getvalue())


def format_to(env, flavor, context, wikidom, **options):
    if flavor is None:
        flavor = context.get_hint('wiki_flavor', 'html')
    if flavor == 'oneliner':
        return format_to_oneliner(env, context, wikidom, **options)
    else:
        return format_to_html(env, context, wikidom, **options)

def format_to_html(env, context, wikidom, escape_newlines=None):
    if not wikidom:
        return Markup()
    if escape_newlines is None:
        escape_newlines = context.get_hint('preserve_newlines', False)
    return HtmlFormatter(env, context, wikidom).generate(escape_newlines)

def format_to_oneliner(env, context, wikidom, shorten=None):
    if not wikidom:
        return Markup()
    if shorten is None:
        shorten = context.get_hint('shorten_lines', False)
    return InlineHtmlFormatter(env, context, wikidom).generate(shorten)

def extract_link(env, context, wikidom):
    if not wikidom:
        return Markup()
    return LinkFormatter(env, context).match(wikidom)


# pre-0.11 wiki text to Markup compatibility methods

def wiki_to_outline(wikitext, env, db=None,
                    absurls=False, max_depth=None, min_depth=None, req=None):
    """:deprecated: will be removed in 1.0 and replaced by something else"""
    if not wikitext:
        return Markup()
    abs_ref, href = (req or env).abs_href, (req or env).href
    from trac.web.chrome import web_context
    context = web_context(req, absurls=absurls)
    out = io.StringIO()
    OutlineFormatter(env, context).format(wikitext, out, max_depth, min_depth)
    return Markup(out.getvalue())<|MERGE_RESOLUTION|>--- conflicted
+++ resolved
@@ -992,11 +992,7 @@
                 self._quote_stack.append(d)
                 self._set_tab(d)
                 class_attr = ' class="citation"' if citation else ''
-<<<<<<< HEAD
-                self.out.write(u'<blockquote%s>' % class_attr + os.linesep)
-=======
-                self.out.write('<blockquote%s>\n' % class_attr)
->>>>>>> c5911cd7
+                self.out.write(u'<blockquote%s>\n' % class_attr)
             if citation:
                 for d in xrange(quote_depth+1, depth+1):
                     open_one_quote(d)
@@ -1006,11 +1002,7 @@
             self.close_table()
             self.close_paragraph()
             self._quote_stack.pop()
-<<<<<<< HEAD
-            self.out.write(u'</blockquote>' + os.linesep)
-=======
-            self.out.write('</blockquote>\n')
->>>>>>> c5911cd7
+            self.out.write(u'</blockquote>\n')
         quote_depth = self._get_quote_depth()
         if depth > quote_depth:
             self._set_tab(depth)
@@ -1104,11 +1096,7 @@
             self.close_list()
             self.close_def_list()
             self.in_table = 1
-<<<<<<< HEAD
-            self.out.write(u'<table class="wiki">' + os.linesep)
-=======
-            self.out.write('<table class="wiki">\n')
->>>>>>> c5911cd7
+            self.out.write(u'<table class="wiki">\n')
 
     def open_table_row(self, params=''):
         if not self.in_table_row:
@@ -1128,32 +1116,20 @@
     def close_table(self):
         if self.in_table:
             self.close_table_row(force=True)
-<<<<<<< HEAD
-            self.out.write(u'</table>' + os.linesep)
-=======
-            self.out.write('</table>\n')
->>>>>>> c5911cd7
+            self.out.write(u'</table>\n')
             self.in_table = 0
 
     # Paragraphs
 
     def open_paragraph(self):
         if not self.paragraph_open:
-<<<<<<< HEAD
-            self.out.write(u'<p>' + os.linesep)
-=======
-            self.out.write('<p>\n')
->>>>>>> c5911cd7
+            self.out.write(u'<p>\n')
             self.paragraph_open = 1
 
     def close_paragraph(self):
         self.flush_tags()
         if self.paragraph_open:
-<<<<<<< HEAD
-            self.out.write(u'</p>' + os.linesep)
-=======
-            self.out.write('</p>\n')
->>>>>>> c5911cd7
+            self.out.write(u'</p>\n')
             self.paragraph_open = 0
 
     # Code blocks
@@ -1336,11 +1312,7 @@
                 self.close_indentation()
                 self.close_list()
                 self.close_def_list()
-<<<<<<< HEAD
-                self.out.write(u'<hr />' + os.linesep)
-=======
-                self.out.write('<hr />\n')
->>>>>>> c5911cd7
+                self.out.write(u'<hr />\n')
                 continue
             # Handle new paragraph
             if line == '':
@@ -1455,11 +1427,7 @@
                     in_code_block -= 1
                     if in_code_block == 0:
                         if processor != 'comment':
-<<<<<<< HEAD
-                            buf.write(u' [...]' + os.linesep)
-=======
-                            buf.write(' [...]\n')
->>>>>>> c5911cd7
+                            buf.write(u' [...]\n')
                         processor = None
             elif in_code_block:
                 if not processor:
