<!DOCTYPE html
    PUBLIC "-//W3C//DTD XHTML 1.0 Strict//EN"
    "http://www.w3.org/TR/xhtml1/DTD/xhtml1-strict.dtd">
<html xmlns="http://www.w3.org/1999/xhtml"
      xmlns:py="http://genshi.edgewall.org/"
      xmlns:i18n="http://genshi.edgewall.org/i18n"
      xmlns:xi="http://www.w3.org/2001/XInclude">
  <xi:include href="prefs.html" />
  <head>
    <title>Date &amp; Time</title>
  </head>
  <body>

    <div class="field" py:with="session_tzname = settings.session.get('tz');
                                selected_tz = timezone(session_tzname) or utc">
      <label>Time zone:
      <select name="tz">
        <option value="">Default time zone</option>
        <option py:for="tzname in timezones" value="$tzname"
                selected="${session_tzname != None and
                            session_tzname.startswith('Etc/') and
                            selected_tz == timezone(tzname) or
                            session_tzname == tzname or None}">$tzname</option>
      </select></label>
      <p class="hint">Configuring your time zone will result in all
      dates and times displayed on this site to use your time zone
      instead of that of the server.</p>

      <!-- This currently crashes Genshi's extractor if you add i18n:msg -->
      <p class="hint" py:with="now = datetime.now(utc);
<<<<<<< HEAD
                               nowtz = now.astimezone(selected_tz);
                               nowtz = selected_tz.normalize(nowtz) if hasattr(selected_tz, 'normalize') else nowtz;
                               formatted = format_time(now, 'iso8601', tzinfo=req.tz)"
=======
                               nowtz = selected_tz.normalize(now.astimezone(selected_tz))"
>>>>>>> 5930f6ff
                      py:choose="">
        <i18n:msg params="time">
          Example: The current time is <strong>${format_time(now, 'iso8601', tzinfo=utc)}</strong> (UTC).
        </i18n:msg>
        <br />
        <py:when test="session_tzname">
          <i18n:msg params="tz, formatted">
            In your time zone ${nowtz.tzname()}, this would be displayed as
            <strong>$formatted</strong>.
          </i18n:msg>
        </py:when>
        <py:otherwise>
          <i18n:msg params="formatted">
            In the default time zone, this would be displayed as <strong>$formatted</strong>.
          </i18n:msg>
        </py:otherwise>
      </p>

      <p class="hint" i18n:msg="">
        Note: Universal Co-ordinated Time (UTC) is also known as Greenwich Mean Time (GMT).<br />
        A positive offset is used to indicate a timezone at the east of Greenwich, i.e. ahead of Universal Time.
      </p>

    </div>

    <div class="field" py:with="session_lc_time = settings.session.get('lc_time')">
      <label>Date format:
        <select name="lc_time">
          <option value="">Default date format</option>
          <option value="locale" py:if="locales and languages"
                  selected="${session_lc_time == 'locale' or None}">Your language setting</option>
          <option value="iso8601"
                  selected="${session_lc_time == 'iso8601' or None}">ISO 8601 format</option>
        </select>
      </label>

      <p class="hint">Configuring your date format will result in formatting
      and parsing datetime displayed on this site to use your date format
      instead of that of the server.</p>
    </div>

    <div class="field" py:with="session_dateinfo = settings.session.get('dateinfo')">
      <label>Date relative/absolute format:
        <select name="dateinfo">
          <option value="">Default format</option>
          <option value="relative"
                  selected="${session_dateinfo == 'relative' or None}">Relative format</option>
          <option value="absolute"
                  selected="${session_dateinfo == 'absolute' or None}">Absolute format</option>
        </select>
      </label>

      <p class="hint">Configuring your relative/absolute format will result in
      formatting datetime displayed on this site to use your format instead of
      that of the server.</p>
    </div>

  </body>
</html><|MERGE_RESOLUTION|>--- conflicted
+++ resolved
@@ -28,13 +28,8 @@
 
       <!-- This currently crashes Genshi's extractor if you add i18n:msg -->
       <p class="hint" py:with="now = datetime.now(utc);
-<<<<<<< HEAD
-                               nowtz = now.astimezone(selected_tz);
-                               nowtz = selected_tz.normalize(nowtz) if hasattr(selected_tz, 'normalize') else nowtz;
+                               nowtz = selected_tz.normalize(now.astimezone(selected_tz));
                                formatted = format_time(now, 'iso8601', tzinfo=req.tz)"
-=======
-                               nowtz = selected_tz.normalize(now.astimezone(selected_tz))"
->>>>>>> 5930f6ff
                       py:choose="">
         <i18n:msg params="time">
           Example: The current time is <strong>${format_time(now, 'iso8601', tzinfo=utc)}</strong> (UTC).
