# -*- coding: utf-8 -*-
#
# Copyright (C) 2015 Edgewall Software
# All rights reserved.
#
# This software is licensed as described in the file COPYING, which
# you should have received as part of this distribution. The terms
# are also available at http://trac.edgewall.org/wiki/TracLicense.
#
# This software consists of voluntary contributions made by many
# individuals. For the exact contribution history, see the revision
# history and logs, available at http://trac.edgewall.org/log/.

import os
import unittest

from trac.config import ConfigurationError
from trac.db.api import DatabaseManager
from trac.db.schema import Column, Index, Table
from trac.env import Environment
<<<<<<< HEAD
from trac.test import EnvironmentStub, MockRequest, get_dburi, mkdtemp
from trac.tests.compat import rmtree
=======
from trac.test import rmtree
>>>>>>> 1b0c5d62
from trac.util import translation


class DatabaseFileTestCase(unittest.TestCase):

    def setUp(self):
        self.env_path = mkdtemp()
        self.db_path = os.path.join(self.env_path, 'db', 'trac.db')

    def tearDown(self):
        rmtree(self.env_path)

    def _create_env(self):
        env = Environment(self.env_path, create=True)
        env.shutdown()

    def _db_query(self, env):
        env.db_query("SELECT name FROM system")

    def test_missing_tracdb(self):
        self._create_env()
        os.remove(self.db_path)
        env = Environment(self.env_path)
        try:
            self._db_query(env)
            self.fail('ConfigurationError not raised')
        except ConfigurationError as e:
            self.assertIn('Database "', unicode(e))
            self.assertIn('" not found.', unicode(e))

    def test_no_permissions(self):
        self._create_env()
        os.chmod(self.db_path, 0444)
        env = Environment(self.env_path)
        try:
            self._db_query(env)
            self.fail('ConfigurationError not raised')
        except ConfigurationError as e:
            self.assertIn('requires read _and_ write permissions', unicode(e))

    if os.name == 'posix' and os.getuid() == 0:
        del test_no_permissions  # For root, os.access() always returns True

    def test_error_with_lazy_translation(self):
        self._create_env()
        os.remove(self.db_path)
        env = Environment(self.env_path)
        req = MockRequest(env, authname='trac_auth=1234567890')
        translation.make_activable(lambda: req.locale, env.path)
        try:
            self._db_query(env)
            self.fail('ConfigurationError not raised')
        except ConfigurationError as e:
            message = unicode(e)
            self.assertIn('Database "', message)
            self.assertIn('" not found.', message)
        finally:
            translation.deactivate()


class SQLiteConnectionTestCase(unittest.TestCase):

    def setUp(self):
        self.env = EnvironmentStub()
        self.schema = [
            Table('test_simple', key='id')[
                Column('id', auto_increment=True),
                Column('username'),
                Column('email'),
                Column('enabled', type='int'),
                Column('extra'),
                Index(['username'], unique=True),
                Index(['email'], unique=False),
            ],
            Table('test_composite', key=['id', 'name'])[
                Column('id', type='int'),
                Column('name'),
                Column('value'),
                Column('enabled', type='int'),
                Index(['name', 'value'], unique=False),
                Index(['name', 'enabled'], unique=True),
            ],
        ]
        self.dbm = DatabaseManager(self.env)
        self.dbm.drop_tables(self.schema)
        self.dbm.create_tables(self.schema)
        self.dbm.insert_into_tables([
            ('test_simple',
             ('username', 'email', 'enabled'),
             [('joe', 'joe@example.org', 1), (u'joé', 'joe@example.org', 0)]),
            ('test_composite',
             ('id', 'name', 'value', 'enabled'),
             [(1, 'foo', '42', 1),
              (1, 'bar', '42', 1),
              (2, 'foo', '43', 0),
              (2, 'bar', '43', 0)]),
        ])

    def tearDown(self):
        DatabaseManager(self.env).drop_tables(self.schema)
        self.env.reset_db()

    def _table_info(self, table):
        names = ('column', 'type', 'notnull', 'default', 'pk')
        with self.env.db_query as db:
            cursor = db.cursor()
            cursor.execute("PRAGMA table_info(%s)" % db.quote(table))
            return [dict(zip(names, row[1:6])) for row in cursor]

    def _index_info(self, table):
        with self.env.db_query as db:
            cursor = db.cursor()
            cursor.execute("PRAGMA index_list(%s)" % db.quote(table))
            results = {row[1]: {'unique': row[2]} for row in cursor}
            for index, info in results.iteritems():
                cursor.execute("PRAGMA index_info(%s)" % db.quote(index))
                info['columns'] = [row[2] for row in cursor]
        return results

    def _drop_column(self, table, column):
        with self.env.db_transaction as db:
            db.drop_column(table, column)

    def _query(self, stmt, *args):
        return self.env.db_query(stmt, args)

    def test_remove_simple_keys(self):
        coldef = {
            'id':       {'column': 'id', 'type': 'integer', 'notnull': 0,
                         'default': None, 'pk': 1},
            'username': {'column': 'username', 'type': 'text',
                         'notnull': 0, 'default': None, 'pk': 0},
            'email':    {'column': 'email', 'type': 'text', 'notnull': 0,
                         'default': None, 'pk': 0},
            'enabled':  {'column': 'enabled', 'type': 'integer',
                         'notnull': 0, 'default': None, 'pk': 0},
            'extra':    {'column': 'extra', 'type': 'text',
                         'notnull': 0, 'default': None, 'pk': 0},
        }
        columns_0 = self._table_info('test_simple')
        self.assertEqual([coldef['id'], coldef['username'], coldef['email'],
                          coldef['enabled'], coldef['extra']], columns_0)
        indices_0 = self._index_info('test_simple')
        self.assertEqual(['test_simple_email_idx', 'test_simple_username_idx'],
                         sorted(indices_0))

        self._drop_column('test_simple', 'extra')
        columns_1 = self._table_info('test_simple')
        indices_1 = self._index_info('test_simple')
        self.assertEqual([coldef['id'], coldef['username'], coldef['email'],
                          coldef['enabled']], columns_1)
        self.assertEqual(indices_1, indices_0)

        self._drop_column('test_simple', 'id')
        columns_2 = self._table_info('test_simple')
        indices_2 = self._index_info('test_simple')
        self.assertEqual([coldef['username'], coldef['email'],
                          coldef['enabled']], columns_2)
        self.assertEqual(indices_2, indices_0)

        self._drop_column('test_simple', 'username')
        columns_3 = self._table_info('test_simple')
        indices_3 = self._index_info('test_simple')
        self.assertEqual([coldef['email'], coldef['enabled']], columns_3)
        self.assertEqual(['test_simple_email_idx'], sorted(indices_3))

        self._drop_column('test_simple', 'email')
        columns_4 = self._table_info('test_simple')
        indices_4 = self._index_info('test_simple')
        self.assertEqual([coldef['enabled']], columns_4)
        self.assertEqual({}, indices_4)

    def test_remove_composite_keys(self):
        indices_0 = self._index_info('test_composite')
        self.assertEqual(['sqlite_autoindex_test_composite_1',
                          'test_composite_name_enabled_idx',
                          'test_composite_name_value_idx'],
                         sorted(indices_0))
        self.assertEqual({'unique': 1, 'columns': ['id', 'name']},
                         indices_0['sqlite_autoindex_test_composite_1'])
        self.assertEqual({'unique': 0, 'columns': ['name', 'value']},
                         indices_0['test_composite_name_value_idx'])
        self.assertEqual({'unique': 1, 'columns': ['name', 'enabled']},
                         indices_0['test_composite_name_enabled_idx'])

        self._drop_column('test_composite', 'id')
        indices_1 = self._index_info('test_composite')
        self.assertEqual(['test_composite_name_enabled_idx',
                          'test_composite_name_value_idx'],
                         sorted(indices_1))
        self.assertEqual(indices_0['test_composite_name_value_idx'],
                         indices_1['test_composite_name_value_idx'])
        self.assertEqual(indices_0['test_composite_name_enabled_idx'],
                         indices_1['test_composite_name_enabled_idx'])
        rows = self._query("""SELECT * FROM test_composite
                              ORDER BY name, value, enabled""")
        self.assertEqual([('bar', '42', 1), ('bar', '43', 0),
                          ('foo', '42', 1), ('foo', '43', 0)], rows)

        self._drop_column('test_composite', 'name')
        self.assertEqual({}, self._index_info('test_composite'))
        rows = self._query("""SELECT * FROM test_composite
                              ORDER BY value, enabled""")
        self.assertEqual([('42', 1), ('42', 1), ('43', 0), ('43', 0)], rows)


def test_suite():
    suite = unittest.TestSuite()
    suite.addTest(unittest.makeSuite(DatabaseFileTestCase))
    if get_dburi().startswith('sqlite:'):
        suite.addTest(unittest.makeSuite(SQLiteConnectionTestCase))
    return suite


if __name__ == '__main__':
    unittest.main(defaultTest='test_suite')<|MERGE_RESOLUTION|>--- conflicted
+++ resolved
@@ -18,12 +18,7 @@
 from trac.db.api import DatabaseManager
 from trac.db.schema import Column, Index, Table
 from trac.env import Environment
-<<<<<<< HEAD
-from trac.test import EnvironmentStub, MockRequest, get_dburi, mkdtemp
-from trac.tests.compat import rmtree
-=======
-from trac.test import rmtree
->>>>>>> 1b0c5d62
+from trac.test import EnvironmentStub, MockRequest, get_dburi, mkdtemp, rmtree
 from trac.util import translation
 
 
