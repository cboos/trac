--- conflicted
+++ resolved
@@ -191,26 +191,16 @@
             if os.path.exists(path):
                 raise TracError(_("Database already exists at %(path)s",
                                   path=path))
-<<<<<<< HEAD
-            else:
-                dbdir = os.path.split(path)[0]
-                if not os.path.exists(dbdir):
-                    os.makedirs(dbdir)
-                if isinstance(path, unicode): # needed with 2.4.0
-                    path = path.encode('utf-8')
+            dir = os.path.dirname(path)
+            if not os.path.exists(dir):
+                os.makedirs(dir)
+            if isinstance(path, unicode): # needed with 2.4.0
+                path = path.encode('utf-8')
             # this direct connect will create the database if needed
             cnx = sqlite.connect(path,
                                  timeout=int(params.get('timeout', 10000)))
         else:
             cnx = self.get_connection(path, log, params)
-=======
-            dir = os.path.dirname(path)
-            if not os.path.exists(dir):
-                os.makedirs(dir)
-        if isinstance(path, unicode): # needed with 2.4.0
-            path = path.encode('utf-8')
-        cnx = sqlite.connect(path, timeout=int(params.get('timeout', 10000)))
->>>>>>> cd9d3bd5
         cursor = cnx.cursor()
         from trac.db_default import schema
         for table in schema:
