--- conflicted
+++ resolved
@@ -20,7 +20,6 @@
 import unittest
 from StringIO import StringIO
 
-<<<<<<< HEAD
 # IAdminCommandProvider implementations
 import trac.admin.api
 import trac.attachment
@@ -44,18 +43,11 @@
 import trac.wiki.web_ui
 
 
-from trac.admin import console
+from trac.admin import console, console_date_format
 from trac.config import Configuration
 from trac.db import DatabaseManager
 from trac.test import EnvironmentStub
-from trac.util.datefmt import get_date_format_hint
-=======
-from trac.config import Configuration
-from trac.env import Environment
-from trac.admin import console, console_date_format
-from trac.test import InMemoryDatabase
 from trac.util.datefmt import format_date, get_date_format_hint
->>>>>>> f1c1670d
 from trac.web.tests.session import _prep_session_table
 
 STRIP_TRAILING_SPACE = re.compile(r'( +)$', re.MULTILINE)
@@ -1079,13 +1071,8 @@
 
     def test_session_list_anonymous_sid(self):
         test_name = sys._getframe().f_code.co_name
-<<<<<<< HEAD
         _prep_session_table(self.env)
-        rv, output = self._execute('session list name10')
-=======
-        _prep_session_table(self.env.get_db_cnx())
         rv, output = self._execute('session list name10:0')
->>>>>>> f1c1670d
         self.assertEqual(0, rv)
         self.assertEqual(self.expected_results[test_name], output)
 
@@ -1138,7 +1125,7 @@
 
     def  test_session_set_attr_name(self):
         test_name = sys._getframe().f_code.co_name
-        _prep_session_table(self.env.get_db_cnx())
+        _prep_session_table(self.env)
         rv, output = self._execute('session set name name00 JOHN')
         self.assertEqual(0, rv)
         rv, output = self._execute('session list name00')
@@ -1146,7 +1133,7 @@
 
     def  test_session_set_attr_email(self):
         test_name = sys._getframe().f_code.co_name
-        _prep_session_table(self.env.get_db_cnx())
+        _prep_session_table(self.env)
         rv, output = self._execute('session set email name00 JOHN@EXAMPLE.ORG')
         self.assertEqual(0, rv)
         rv, output = self._execute('session list name00')
@@ -1207,20 +1194,6 @@
         rv, output = self._execute('session list *')
         self.assertEqual(self.expected_results[test_name], output)
 
-<<<<<<< HEAD
-    def  test_session_delete_all(self):
-        test_name = sys._getframe().f_code.co_name
-        _prep_session_table(self.env)
-        if self._admin.interactive:
-            rv, output = self._execute("session delete *")
-        else:
-            rv, output = self._execute("session delete '*'")
-        self.assertEqual(0, rv)
-        rv, output = self._execute('session list *')
-        self.assertEqual(self.expected_results[test_name], output)
-
-=======
->>>>>>> f1c1670d
     def  test_session_purge_age(self):
         test_name = sys._getframe().f_code.co_name
         _prep_session_table(self.env, spread_visits=True)
