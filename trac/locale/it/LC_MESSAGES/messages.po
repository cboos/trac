--- conflicted
+++ resolved
@@ -1,28 +1,16 @@
 # Italian translations for Trac.
-<<<<<<< HEAD
 # Copyright (C) 2013 Edgewall Software
-=======
-# Copyright (C) 2012 Edgewall Software
->>>>>>> aa1d9603
 # This file is distributed under the same license as the Trac project.
 #
 # Translators:
 # Giancarlo Gaifas <lallo@artiemestieri.tn.it>, 2007.
-<<<<<<< HEAD
-=======
 # Roberto Longobardi <seccanj@gmail.com>, 2012-2013.
->>>>>>> aa1d9603
 msgid ""
 msgstr ""
 "Project-Id-Version:  Trac\n"
 "Report-Msgid-Bugs-To: http://trac.edgewall.org/\n"
-<<<<<<< HEAD
 "POT-Creation-Date: 2013-01-27 11:21+0900\n"
 "PO-Revision-Date: 2013-01-27 08:43+0000\n"
-=======
-"POT-Creation-Date: 2013-02-17 15:58+0100\n"
-"PO-Revision-Date: 2013-02-09 18:53+0000\n"
->>>>>>> aa1d9603
 "Last-Translator: Roberto Longobardi <seccanj@gmail.com>\n"
 "Language-Team: Italian "
 "(http://www.transifex.com/projects/p/trac/language/it/)\n"
@@ -309,11 +297,7 @@
 msgid "Could not delete attachment"
 msgstr "Non è stato possibile eliminare l'allegato"
 
-<<<<<<< HEAD
 #: trac/attachment.py:253
-=======
-#: trac/attachment.py:218
->>>>>>> aa1d9603
 #, python-format
 msgid "Cannot reparent attachment \"%(att)s\" as %(realm)s:%(id)s is invalid"
 msgstr ""
@@ -778,20 +762,12 @@
 msgid "Command not found"
 msgstr "Comando non trovato"
 
-<<<<<<< HEAD
 #: trac/admin/console.py:113
-=======
-#: trac/admin/console.py:112
->>>>>>> aa1d9603
 #, python-format
 msgid "Error: %(msg)s"
 msgstr "Errore: %(msg)s"
 
-<<<<<<< HEAD
 #: trac/admin/console.py:132
-=======
-#: trac/admin/console.py:131
->>>>>>> aa1d9603
 #, python-format
 msgid ""
 "Welcome to trac-admin %(version)s\n"
@@ -801,10 +777,6 @@
 "Type:  '?' or 'help' for help on commands.\n"
 "        "
 msgstr ""
-<<<<<<< HEAD
-
-#: trac/admin/console.py:166
-=======
 "Benvenuto in trac-admin %(version)s\n"
 "Console di amministrazione interattiva di Trac.\n"
 "Copyright (c) 2003-2013 Edgewall Software\n"
@@ -812,90 +784,54 @@
 "Inserisci '?' oppure 'help' per un aiuto sui comandi.\n"
 "        "
 
-#: trac/admin/console.py:165
->>>>>>> aa1d9603
+#: trac/admin/console.py:166
 #, python-format
 msgid "Failed to open environment: %(err)s"
 msgstr "Apertura dell'ambiente fallita: %(err)s"
 
-<<<<<<< HEAD
 #: trac/admin/console.py:249
-=======
-#: trac/admin/console.py:248
->>>>>>> aa1d9603
 #, python-format
 msgid "Completion error: %(err)s"
 msgstr "Errore nel completamento: %(err)s"
 
-<<<<<<< HEAD
 #: trac/admin/console.py:316
-=======
-#: trac/admin/console.py:307
->>>>>>> aa1d9603
 #, python-format
 msgid ""
 "No documentation found for '%(cmd)s'. Use 'help' to see the list of "
 "commands."
 msgstr ""
-<<<<<<< HEAD
-"Non è stata trovata alcuna documentazione per \"%(cmd)s\".Usa 'help' per "
-"vedere la lista di comandi."
-
-#: trac/admin/console.py:322
-=======
 "Non è stata trovata alcuna documentazione per \"%(cmd)s\". Usare 'help' "
 "per ottenere la lista di comandi disponibili."
 
-#: trac/admin/console.py:313
->>>>>>> aa1d9603
+#: trac/admin/console.py:322
 msgid "Did you mean this?"
 msgid_plural "Did you mean one of these?"
 msgstr[0] "Intendevi questo?"
 msgstr[1] "Intendevi uno di questi?"
 
-<<<<<<< HEAD
 #: trac/admin/console.py:326
-=======
-#: trac/admin/console.py:317
->>>>>>> aa1d9603
 #, python-format
 msgid "trac-admin - The Trac Administration Console %(version)s"
 msgstr "trac-admin - La console di amministrazione interattiva di Trac %(version)s"
 
-<<<<<<< HEAD
 #: trac/admin/console.py:330
-=======
-#: trac/admin/console.py:321
->>>>>>> aa1d9603
 msgid "Usage: trac-admin </path/to/projenv> [command [subcommand] [option ...]]\n"
 msgstr ""
 "Uso: trac-admin </path/dell/ambiente> [comando [sottocomando] [opzione "
 "...]]\n"
 
-<<<<<<< HEAD
 #: trac/admin/console.py:333
-=======
-#: trac/admin/console.py:324
->>>>>>> aa1d9603
 msgid "Invoking trac-admin without command starts interactive mode.\n"
 msgstr ""
 "Eseguendo trac-admin omettendo il comando attiva la modalità interattiva."
 "\n"
 
-<<<<<<< HEAD
 #: trac/admin/console.py:373
-=======
-#: trac/admin/console.py:364
->>>>>>> aa1d9603
 #, python-format
 msgid "Creating a new Trac environment at %(envname)s"
 msgstr "Creazione nuovo ambiente Trac in %(envname)s"
 
-<<<<<<< HEAD
 #: trac/admin/console.py:375
-=======
-#: trac/admin/console.py:366
->>>>>>> aa1d9603
 msgid ""
 "\n"
 "Trac will first ask a few questions about your environment\n"
@@ -905,20 +841,12 @@
 " This name will be used in page titles and descriptions.\n"
 msgstr ""
 
-<<<<<<< HEAD
 #: trac/admin/console.py:383
-=======
-#: trac/admin/console.py:374
->>>>>>> aa1d9603
 #, python-format
 msgid "Project Name [%(default)s]> "
 msgstr "Nome progetto [%(default)s]> "
 
-<<<<<<< HEAD
 #: trac/admin/console.py:385
-=======
-#: trac/admin/console.py:376
->>>>>>> aa1d9603
 msgid ""
 "\n"
 " Please specify the connection string for the database to use.\n"
@@ -928,25 +856,16 @@
 " connection string syntax).\n"
 msgstr ""
 
-<<<<<<< HEAD
 #: trac/admin/console.py:393
-=======
-#: trac/admin/console.py:384
->>>>>>> aa1d9603
 #, python-format
 msgid "Database connection string [%(default)s]> "
 msgstr "Stringa di connessione al database [%(default)s]> "
 
-<<<<<<< HEAD
 #: trac/admin/console.py:400
-=======
-#: trac/admin/console.py:391
->>>>>>> aa1d9603
 #, python-format
 msgid "Initenv for '%(env)s' failed."
 msgstr "Initenv fallito in '%(env)s'."
 
-<<<<<<< HEAD
 #: trac/admin/console.py:403
 msgid "Does an environment already exist?"
 msgstr "Esiste già un ambiente?"
@@ -956,17 +875,6 @@
 msgstr "La cartella esiste già e non è vuota."
 
 #: trac/admin/console.py:413
-=======
-#: trac/admin/console.py:394
-msgid "Does an environment already exist?"
-msgstr "Esiste già un ambiente?"
-
-#: trac/admin/console.py:398
-msgid "Directory exists and is not empty."
-msgstr "La cartella esiste già e non è vuota."
-
-#: trac/admin/console.py:404
->>>>>>> aa1d9603
 #, python-format
 msgid ""
 "Base directory '%(env)s' does not exist. Please create it manually and "
@@ -975,7 +883,6 @@
 "La cartella principale '%(env)s' non esiste. Crearla manualmente e "
 "riprovare."
 
-<<<<<<< HEAD
 #: trac/admin/console.py:441
 msgid "Creating and Initializing Project"
 msgstr "Creazione e inizializzazione del progetto"
@@ -993,25 +900,6 @@
 msgstr " Indicizzazione repository di default"
 
 #: trac/admin/console.py:476
-=======
-#: trac/admin/console.py:432
-msgid "Creating and Initializing Project"
-msgstr "Creazione e inizializzazione del progetto"
-
-#: trac/admin/console.py:449
-msgid "Failed to create environment."
-msgstr "Creazione dell'ambiente fallita."
-
-#: trac/admin/console.py:455
-msgid " Installing default wiki pages"
-msgstr " Installazione delle pagine wiki di default"
-
-#: trac/admin/console.py:464
-msgid " Indexing default repository"
-msgstr " Indicizzazione repository di default"
-
-#: trac/admin/console.py:467
->>>>>>> aa1d9603
 msgid ""
 "\n"
 "---------------------------------------------------------------------\n"
@@ -1026,11 +914,7 @@
 "repository_type and repository_path settings.\n"
 msgstr ""
 
-<<<<<<< HEAD
 #: trac/admin/console.py:519
-=======
-#: trac/admin/console.py:510
->>>>>>> aa1d9603
 #, python-format
 msgid ""
 "\n"
@@ -1083,7 +967,6 @@
 "\n"
 "Congratulazioni!\n"
 
-<<<<<<< HEAD
 #: trac/admin/console.py:528
 msgid ""
 "Display help for trac-admin commands.\n"
@@ -1107,9 +990,6 @@
 "}}}"
 
 #: trac/admin/console.py:580
-=======
-#: trac/admin/console.py:569
->>>>>>> aa1d9603
 #, python-format
 msgid "Non-ascii environment path '%(path)s' not supported."
 msgstr ""
@@ -1712,20 +1592,12 @@
 msgid "Released"
 msgstr "Rilasciata"
 
-<<<<<<< HEAD
 #: trac/db/api.py:308
-=======
-#: trac/db/api.py:193
->>>>>>> aa1d9603
 #, python-format
 msgid "Unsupported database type \"%(scheme)s\""
 msgstr "Tipo di database \"%(scheme)s\" non supportato"
 
-<<<<<<< HEAD
 #: trac/db/api.py:347
-=======
-#: trac/db/api.py:229
->>>>>>> aa1d9603
 #, python-format
 msgid ""
 "Unknown scheme \"%(scheme)s\"; database connection string must start with"
@@ -2267,11 +2139,8 @@
 "Copyright © 2003-2013\n"
 "        [1:Edgewall Software]"
 msgstr ""
-<<<<<<< HEAD
-=======
 "Copyright © 2003-2013\n"
 "        [1:Edgewall Software]"
->>>>>>> aa1d9603
 
 #: trac/templates/about.html:54
 msgid "System Information"
@@ -2369,15 +2238,9 @@
 msgstr "Allega un altro file"
 
 #: trac/templates/attachment.html:98 trac/templates/list_of_attachments.html:21
-<<<<<<< HEAD
 #: trac/templates/macros.html:19 trac/util/text.py:621
 #: trac/versioncontrol/templates/browser.html:189
 #: trac/versioncontrol/templates/dir_entries.html:17
-=======
-#: trac/templates/macros.html:19 trac/util/text.py:541
-#: trac/versioncontrol/templates/browser.html:110
-#: trac/versioncontrol/templates/dir_entries.html:16
->>>>>>> aa1d9603
 #, python-format
 msgid "%(size)s bytes"
 msgstr "%(size)s byte"
@@ -6179,20 +6042,12 @@
 "Puoi %(search)s nella storia del repository per vedere se quel percorso "
 "esisteva ma è stato successivamente rimosso"
 
-<<<<<<< HEAD
 #: trac/web/api.py:340
-=======
-#: trac/web/api.py:252
->>>>>>> aa1d9603
 #, python-format
 msgid "Invalid URL encoding (was %(path_info)r)"
 msgstr "Codifica URL non valida (era %(path_info)r)"
 
-<<<<<<< HEAD
 #: trac/web/api.py:559
-=======
-#: trac/web/api.py:496
->>>>>>> aa1d9603
 #, python-format
 msgid "File %(path)s not found"
 msgstr "File \"%(path)s\" non trovato"
@@ -6238,28 +6093,16 @@
 msgid "Error with navigation contributor \"%(name)s\""
 msgstr "Errore nella generazione della navigazione per \"%(name)s\""
 
-<<<<<<< HEAD
 #: trac/web/chrome.py:1029
 msgid "(unknown template location)"
 msgstr "(posizione modello sconosciuta)"
 
 #: trac/web/chrome.py:1030
-=======
-#: trac/web/chrome.py:890
-msgid "(unknown template location)"
-msgstr "(posizione modello sconosciuta)"
-
-#: trac/web/chrome.py:891
->>>>>>> aa1d9603
 #, python-format
 msgid "Genshi %(error)s error while rendering template %(location)s"
 msgstr "Errore Genshi \"%(error)s\" durante il rendering del template %(location)s"
 
-<<<<<<< HEAD
 #: trac/web/chrome.py:1078 trac/web/chrome.py:1086
-=======
-#: trac/web/chrome.py:939 trac/web/chrome.py:947
->>>>>>> aa1d9603
 msgid "anonymous"
 msgstr "anonimo"
 
