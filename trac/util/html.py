# -*- coding: utf-8 -*-
#
# Copyright (C) 2003-2009 Edgewall Software
# All rights reserved.
#
# This software is licensed as described in the file COPYING, which
# you should have received as part of this distribution. The terms
# are also available at http://trac.edgewall.org/wiki/TracLicense.
#
# This software consists of voluntary contributions made by many
# individuals. For the exact contribution history, see the revision
# history and logs, available at http://trac.edgewall.org/log/.

from HTMLParser import HTMLParser
import re

from genshi import Markup, escape, unescape
from genshi.core import stripentities, striptags, START, END
from genshi.builder import Element, ElementFactory, Fragment
from genshi.filters.html import HTMLSanitizer

<<<<<<< HEAD
__all__ = ['escape', 'unescape', 'html', 'plaintext', 'TracHTMLSanitizer',
           'Deuglifier', 'FormTokenInjector']
=======
__all__ = ['escape', 'unescape', 'html', 'plaintext', 'find_element',
           'TracHTMLSanitizer']
>>>>>>> cd9a9eca


class TracHTMLSanitizer(HTMLSanitizer):
    """Sanitize HTML constructions which are potentially vector of
    phishing or XSS attacks, in user-supplied HTML.

    See also `genshi.HTMLSanitizer`_.

    .. _genshi.HTMLSanitizer:
       http://genshi.edgewall.org/wiki/Documentation/filters.html#html-sanitizer
    """

    UNSAFE_CSS = set([
        'position',
        # IE <http://trac.edgewall.org/ticket/10114>
        'behavior',
        # Opera <http://trac.edgewall.org/ticket/10115>
        '-o-link', '-o-link-source',
    ])

    def __init__(self, safe_schemes=HTMLSanitizer.SAFE_SCHEMES):
        safe_attrs = HTMLSanitizer.SAFE_ATTRS | frozenset(['style'])
        safe_schemes = frozenset(safe_schemes)
        super(TracHTMLSanitizer, self).__init__(safe_attrs=safe_attrs,
                                                safe_schemes=safe_schemes)

    def sanitize_css(self, text):
        decls = []
        text = self._strip_css_comments(self._replace_unicode_escapes(text))
        for decl in filter(None, text.split(';')):
            decl = decl.strip()
            if not decl:
                continue
            try:
                prop, value = decl.split(':', 1)
            except ValueError:
                continue
            if not self.is_safe_css(prop.strip().lower(), value.strip()):
                continue
            is_evil = False
            if 'expression' in decl:
                is_evil = True
            for match in re.finditer(r'url\s*\(([^)]+)', decl):
                if not self.is_safe_uri(match.group(1)):
                    is_evil = True
                    break
            if not is_evil:
                decls.append(decl.strip())
        return decls

    def __call__(self, stream):
        """Remove input type="password" elements from the stream
        """
        suppress = False
        for kind, data, pos in super(TracHTMLSanitizer, self).__call__(stream):
            if kind is START:
                tag, attrs = data
                if (tag == 'input' and
                    attrs.get('type', '').lower() == 'password'):
                    suppress = True
                else:
                    yield kind, data, pos
            elif kind is END:
                if not suppress:
                    yield kind, data, pos
                suppress = False
            else:
                yield kind, data, pos

    def is_safe_css(self, prop, value):
        """Determine whether the given css property declaration is to be 
        considered safe for inclusion in the output.
        """
        if prop in self.UNSAFE_CSS:
            return False
        # Negative margins can be used for phishing
        elif prop.startswith('margin') and '-' in value:
            return False
        return True


class Deuglifier(object):
    """Help base class used for cleaning up HTML riddled with ``<FONT
    COLOR=...>`` tags and replace them with appropriate ``<span
    class="...">``.

    The subclass must define a `rules()` static method returning a
    list of regular expression fragments, each defining a capture
    group in which the name will be reused for the span's class. Two
    special group names, ``font`` and ``endfont`` are used to emit
    ``<span>`` and ``</span>``, respectively.
    """
    def __new__(cls):
        self = object.__new__(cls)
        if not hasattr(cls, '_compiled_rules'):
            cls._compiled_rules = re.compile('(?:%s)' % '|'.join(cls.rules()))
        self._compiled_rules = cls._compiled_rules
        return self
    
    def format(self, indata):
        return re.sub(self._compiled_rules, self.replace, indata)

    def replace(self, fullmatch):
        for mtype, match in fullmatch.groupdict().items():
            if match:
                if mtype == 'font':
                    return '<span>'
                elif mtype == 'endfont':
                    return '</span>'
                return '<span class="code-%s">' % mtype


class FormTokenInjector(HTMLParser):
    """Identify and protect forms from CSRF attacks.

    This filter works by adding a input type=hidden field to POST forms.
    """
    def __init__(self, form_token, out):
        HTMLParser.__init__(self)
        self.out = out
        self.token = form_token

    def handle_starttag(self, tag, attrs):
        self.out.write(self.get_starttag_text())
        if tag.lower() == 'form':
            for name, value in attrs:
                if name.lower() == 'method' and value.lower() == 'post':
                    self.out.write('<input type="hidden" name="__FORM_TOKEN"'
                                   ' value="%s"/>' % self.token)
                    break
                    
    def handle_startendtag(self, tag, attrs):
        self.out.write(self.get_starttag_text())
        
    def handle_charref(self, name):
        self.out.write('&#%s;' % name)

    def handle_entityref(self, name):
        self.out.write('&%s;' % name)

    def handle_comment(self, data):
        self.out.write('<!--%s-->' % data)

    def handle_decl(self, data):
        self.out.write('<!%s>' % data)

    def handle_pi(self, data):
        self.out.write('<?%s?>' % data)

    def handle_data(self, data):
        self.out.write(data)

    def handle_endtag(self, tag):
        self.out.write('</' + tag + '>')


class TransposingElementFactory(ElementFactory):
    """A `genshi.builder.ElementFactory` which applies `func` to the
    named attributes before creating a `genshi.builder.Element`.
    """

    def __init__(self, func, namespace=None):
        ElementFactory.__init__(self, namespace=namespace)
        self.func = func

    def __getattr__(self, name):
        return ElementFactory.__getattr__(self, self.func(name))

html = TransposingElementFactory(str.lower)


def plaintext(text, keeplinebreaks=True):
    """Extract the text elements from (X)HTML content

    :param text: `unicode` or `genshi.builder.Fragment`
    :param keeplinebreaks: optionally keep linebreaks
    """
    if isinstance(text, Fragment):
        text = text.generate().render('text', encoding=None)
    else:
        text = stripentities(striptags(text))
    if not keeplinebreaks:
        text = text.replace(u'\n', u' ')
    return text


def find_element(frag, attr=None, cls=None):
    """Return the first element in the fragment having the given attribute or
    class, using a preorder depth-first search.
    """
    if isinstance(frag, Element):
        if attr is not None and attr in frag.attrib:
            return frag
        if cls is not None and cls in frag.attrib.get('class', '').split():
            return fragment
    if isinstance(frag, Fragment):
        for child in frag.children:
            elt = find_element(child, attr, cls)
            if elt is not None:
                return elt


def expand_markup(stream, ctxt=None):
    """A Genshi stream filter for expanding `genshi.Markup` events.

    Note: Expansion may not be possible if the fragment is badly
    formed, or partial.
    """
    for event in stream:
        if isinstance(event[1], Markup):
            try:
                for subevent in HTML(event[1]):
                    yield subevent
            except ParseError:
                yield event
        else:
            yield event<|MERGE_RESOLUTION|>--- conflicted
+++ resolved
@@ -19,13 +19,8 @@
 from genshi.builder import Element, ElementFactory, Fragment
 from genshi.filters.html import HTMLSanitizer
 
-<<<<<<< HEAD
-__all__ = ['escape', 'unescape', 'html', 'plaintext', 'TracHTMLSanitizer',
-           'Deuglifier', 'FormTokenInjector']
-=======
 __all__ = ['escape', 'unescape', 'html', 'plaintext', 'find_element',
-           'TracHTMLSanitizer']
->>>>>>> cd9a9eca
+           'TracHTMLSanitizer', 'Deuglifier', 'FormTokenInjector']
 
 
 class TracHTMLSanitizer(HTMLSanitizer):
